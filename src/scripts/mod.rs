//! Scripting engine to run scripts based on tags.
//! This module serves to filter and run the scripts selected by the user.
//!
//! A new commandline and configuration file option was added.
//!
//! --scripts
//!
//!      default
//!          This is the default behavior, like as it was from the beginning of RustScan.
//!          The user do not have to chose anything for this. This is the only script embedded in RustScan running as default.
//!
//!      none
//!          The user have to use the --scripts none commandline argument or scripts = "none" in the config file.
//!          None of the scripts will run, this replaces the removed --no-nmap option.
//!
//!      custom
//!          The user have to use the --scripts custom commandline argument or scripts = "custom" in the config file.
//!          Rustscan will look for the script configuration file in the user's home dir: home_dir/.rustscan_scripts.toml
//!          The config file have 3 optional fields, tag, developer and port. Just the tag field will be used forther in the process.
//!          RustScan will also look for available scripts in the user's home dir: home_dir/.rustscan_scripts
//!          and will try to read all the files, and parse them into a vector of ScriptFiles.
//!          Filtering on tags means the tags found in the rustscan_scripts.toml file will also have to be present in the Scriptfile,
//!          otherwise the script will not be selected.
//!          All of the rustscan_script.toml tags have to be present at minimum in a Scriptfile to get selected, but can be also more.
//!
//! Config file example:
//! fixtures/test_rustscan_scripts.toml
//!
//! Script file examples:
//! fixtures/test_script.py
//! fixtures/test_script.pl
//! fixtures/test_script.sh
//! fixtures/test_script.txt
//!
//! call_format in script files can be of 2 variants.
//! One is where all of the possible tags {{script}} {{ip}} {{port}} are there.
//!     The {{script}} part will be replaced with the scriptfile full path gathered while parsing available scripts.
//!     The {{ip}} part will be replaced with the ip we got from the scan.
//!     The {{port}} part will be reaplced with the ports separated with the ports_separator found in the script file
//!
//! And when there is only {{ip}} and {{port}} is in the format, ony those will be replaced with the arguments from the scan.
//! This makes it easy to run a system installed command like nmap, and give any kind of arguments to it.
//!
//! If the format is different, the script will be silently discarded and will not run. With the Debug option it's possible to see where it goes wrong.

use crate::input::ScriptsRequired;
use anyhow::{anyhow, Result};
use serde_derive::{Deserialize, Serialize};
use std::collections::HashSet;
use std::fs::{self, File};
use std::io::{self, prelude::*};
use std::net::IpAddr;
use std::path::PathBuf;
use subprocess::{Exec, ExitStatus};
use text_placeholder::Template;

static DEFAULT: &str = r#"tags = ["core_approved", "RustScan", "default"]
developer = [ "RustScan", "https://github.com/RustScan" ]
ports_separator = ","
call_format = "nmap -vvv -p {{port}} {{ip}}"
"#;

#[cfg(not(tarpaulin_include))]
pub fn init_scripts(scripts: ScriptsRequired) -> Result<Vec<ScriptFile>> {
    let mut scripts_to_run: Vec<ScriptFile> = Vec::new();

    match scripts {
        ScriptsRequired::None => Ok(scripts_to_run),
        ScriptsRequired::Default => {
            let default_script =
                toml::from_str::<ScriptFile>(&DEFAULT).expect("Failed to parse Script file.");
            scripts_to_run.push(default_script);
            Ok(scripts_to_run)
        }
        ScriptsRequired::Custom => {
            let scripts_dir_base = match dirs::home_dir() {
                Some(dir) => dir,
                None => return Err(anyhow!("Could not infer scripts path.")),
            };
            let script_paths = match find_scripts(scripts_dir_base) {
                Ok(script_paths) => script_paths,
                Err(e) => return Err(anyhow!(e)),
            };
            debug!("Scripts paths \n{:?}", script_paths);

            let parsed_scripts = parse_scripts(script_paths);
            debug!("Scripts parsed \n{:?}", parsed_scripts);

            let script_config = match ScriptConfig::read_config() {
                Ok(script_config) => script_config,
                Err(e) => return Err(anyhow!(e)),
            };
            debug!("Script config \n{:?}", script_config);

            // Only Scripts that contain all the tags found in ScriptConfig will be selected.
            if script_config.tags.is_some() {
                let config_hashset: HashSet<String> =
                    script_config.tags.unwrap().into_iter().collect();
                for script in &parsed_scripts {
                    if script.tags.is_some() {
                        let script_hashset: HashSet<String> =
                            script.tags.clone().unwrap().into_iter().collect();
                        if config_hashset.is_subset(&script_hashset) {
                            scripts_to_run.push(script.to_owned());
                        } else {
                            debug!(
                                "\nScript tags does not match config tags {:?} {}",
                                &script_hashset,
                                script.path.clone().unwrap().display()
                            );
                        }
                    }
                }
            }
            debug!("\nScript(s) to run {:?}", scripts_to_run);
            Ok(scripts_to_run)
        }
    }
}

pub fn parse_scripts(scripts: Vec<PathBuf>) -> Vec<ScriptFile> {
    let mut parsed_scripts: Vec<ScriptFile> = Vec::with_capacity(scripts.len());
    for script in scripts {
        debug!("Parsing script {}", &script.display());
        if let Some(script_file) = ScriptFile::new(script) {
            parsed_scripts.push(script_file);
        }
    }
    parsed_scripts
}

#[derive(Clone, Debug)]
pub struct Script {
    // Path to the script itself.
    path: Option<PathBuf>,

    // Ip got from scanner.
    ip: IpAddr,

    // Ports found with portscan.
    open_ports: Vec<u16>,

    // Port found in ScriptFile, if defined only this will run with the ip.
    trigger_port: Option<String>,

    // Character to join ports in case we want to use a string format of them, for example nmap -p.
    ports_separator: Option<String>,

    // Tags found in ScriptFile.
    tags: Option<Vec<String>>,

    // The format how we want the script to run.
    call_format: Option<String>,
}

#[derive(Serialize)]
struct ExecPartsScript {
    script: String,
    ip: String,
    port: String,
}

#[derive(Serialize)]
struct ExecParts {
    ip: String,
    port: String,
}

impl Script {
    pub fn build(
        path: Option<PathBuf>,
        ip: IpAddr,
        open_ports: Vec<u16>,
        trigger_port: Option<String>,
        ports_separator: Option<String>,
        tags: Option<Vec<String>>,
        call_format: Option<String>,
    ) -> Self {
        Self {
            path,
            ip,
            open_ports,
            trigger_port,
            ports_separator,
            tags,
            call_format,
        }
    }

    // Some variables get changed before read, and compiler throws warning on warn(unused_assignments)
    #[allow(unused_assignments)]
    pub fn run(self) -> Result<String> {
        debug!("run self {:?}", &self);

        let separator = self.ports_separator.unwrap_or_else(|| ",".into());

        let mut ports_str = self
            .open_ports
            .iter()
            .map(|port| port.to_string())
            .collect::<Vec<String>>()
            .join(&separator);
        if let Some(port) = self.trigger_port {
            ports_str = port;
        }

        let mut final_call_format = String::new();
        if let Some(call_format) = self.call_format {
            final_call_format = call_format;
        } else {
            return Err(anyhow!("Failed to parse execution format."));
        }
        let default_template: Template = Template::new(&final_call_format);
        let mut to_run = String::new();

        if final_call_format.contains("{{script}}") {
            let exec_parts_script: ExecPartsScript = ExecPartsScript {
                script: self.path.unwrap().to_str().unwrap().to_string(),
                ip: self.ip.to_string(),
                port: ports_str,
            };
            to_run = default_template.fill_with_struct(&exec_parts_script)?;
        } else {
            let exec_parts: ExecParts = ExecParts {
                ip: self.ip.to_string(),
                port: ports_str,
            };
            to_run = default_template.fill_with_struct(&exec_parts)?;
        }

        debug!("\nTo run {}", to_run);

        let arguments = shell_words::split(
            &to_run
                .split(' ')
                .map(|arg| arg.to_string())
                .collect::<Vec<String>>()
                .join(" "),
        )
        .expect("Failed to parse script arguments");

        execute_script(arguments)
    }
}

#[cfg(not(tarpaulin_include))]
fn execute_script(mut arguments: Vec<String>) -> Result<String> {
    debug!("\nArguments vec: {:?}", &arguments);
    let process = Exec::cmd(&arguments.remove(0)).args(&arguments);
    match process.capture() {
        Ok(c) => {
            let es = match c.exit_status {
                ExitStatus::Exited(c) => c as i32,
                ExitStatus::Signaled(c) => c as i32,
                ExitStatus::Other(c) => c,
                _ => -1,
            };
            if es != 0 {
                return Err(anyhow!("Exit code = {}", es));
            }
            Ok(c.stdout_str())
        }
        Err(error) => {
            debug!("Command error {}", error.to_string());
            Err(anyhow!(error.to_string()))
        }
    }
}

pub fn find_scripts(mut path: PathBuf) -> Result<Vec<PathBuf>> {
    path.push(".rustscan_scripts");
    if path.is_dir() {
        debug!("Scripts folder found {}", &path.display());
        let mut files_vec: Vec<PathBuf> = Vec::new();
        for entry in fs::read_dir(path)? {
            let entry = entry?;
            files_vec.push(entry.path());
        }
        Ok(files_vec)
    } else {
        Err(anyhow!("Can't find scripts folder"))
    }
}

#[derive(Debug, Clone, Deserialize)]
pub struct ScriptFile {
    pub path: Option<PathBuf>,
    pub tags: Option<Vec<String>>,
    pub developer: Option<Vec<String>>,
    pub port: Option<String>,
    pub ports_separator: Option<String>,
    pub call_format: Option<String>,
}

impl ScriptFile {
    fn new(script: PathBuf) -> Option<ScriptFile> {
        let real_path = script.clone();
        let mut lines_buf = String::new();
        if let Ok(file) = File::open(script) {
            for line in io::BufReader::new(file).lines().skip(1) {
                if let Ok(mut line) = line {
                    if line.starts_with('#') {
                        line.retain(|c| c != '#');
                        line = line.trim().to_string();
                        line.push_str("\n");
                        lines_buf.push_str(&line);
                    } else {
                        break;
                    }
                }
            }
        } else {
            debug!("Failed to read file: {}", &real_path.display());
            return None;
        }
        debug!("ScriptFile {} lines\n{}", &real_path.display(), &lines_buf);

        match toml::from_str::<ScriptFile>(&lines_buf) {
            Ok(mut parsed) => {
                debug!("Parsed ScriptFile{} \n{:?}", &real_path.display(), &parsed);
                parsed.path = Some(real_path);
                // parsed_scripts.push(parsed);
                Some(parsed)
            }
            Err(e) => {
                debug!("Failed to parse ScriptFile headers {}", e.to_string());
                None
            }
        }
    }
}

#[derive(Debug, Deserialize, Clone)]
pub struct ScriptConfig {
    pub tags: Option<Vec<String>>,
    pub ports: Option<Vec<String>>,
    pub developer: Option<Vec<String>>,
}

#[cfg(not(tarpaulin_include))]
impl ScriptConfig {
    pub fn read_config() -> Result<ScriptConfig> {
        let mut home_dir = match dirs::home_dir() {
            Some(dir) => dir,
            None => return Err(anyhow!("Could not infer ScriptConfig path.")),
        };
        home_dir.push(".rustscan_scripts.toml");

        let content = fs::read_to_string(home_dir)?;
        let config = toml::from_str::<ScriptConfig>(&content)?;
        Ok(config)
    }
}

#[cfg(test)]
mod tests {
<<<<<<< HEAD
    use super::{Script, ScriptFile};
    #[test]
    fn parse_script() {
        let script_f = ScriptFile::new("fixtures/test_script.txt".into()).unwrap();
=======
    use super::{find_scripts, parse_scripts, Script, ScriptFile};

    // Function for testing only, it inserts static values into ip and open_ports
    // Doesn't use impl in case it's implemented in the super module at some point
    fn into_script(script_f: ScriptFile) -> Script {
        Script::build(
            script_f.path,
            "127.0.0.1".parse().unwrap(),
            vec![80, 8080],
            script_f.port,
            script_f.ports_separator,
            script_f.tags,
            script_f.call_format,
        )
    }

    #[test]
    fn find_and_parse_scripts() {
        let scripts = find_scripts("fixtures/".into()).unwrap();
        let scripts = parse_scripts(scripts);
        assert_eq!(scripts.len(), 4);
    }

    #[test]
    #[should_panic]
    fn find_invalid_folder() {
        let scripts = find_scripts("Cargo.toml".into()).unwrap();
    }

    #[test]
    #[should_panic]
    fn open_script_file_invalid_headers() {
        ScriptFile::new("fixtures/.rustscan_scripts/test_script_invalid_headers.txt".into())
            .unwrap();
    }

    #[test]
    #[should_panic]
    fn open_script_file_invalid_call_format() {
        let mut script_f =
            ScriptFile::new("fixtures/.rustscan_scripts/test_script.txt".into()).unwrap();
        script_f.call_format = Some("qwertyuiop".to_string());
        let script: Script = into_script(script_f);
        let output = script.run().unwrap();
    }

    #[test]
    #[should_panic]
    fn open_script_file_missing_call_format() {
        let mut script_f =
            ScriptFile::new("fixtures/.rustscan_scripts/test_script.txt".into()).unwrap();
        script_f.call_format = None;
        let script: Script = into_script(script_f);
        let output = script.run().unwrap();
    }

    #[test]
    #[should_panic]
    fn open_nonexisting_script_file() {
        ScriptFile::new("qwertyuiop.txt".into()).unwrap();
    }

    #[test]
    fn parse_txt_script() {
        let script_f =
            ScriptFile::new("fixtures/.rustscan_scripts/test_script.txt".into()).unwrap();
>>>>>>> 5f208d29
        assert_eq!(
            script_f.tags,
            Some(vec!["core_approved".to_string(), "example".to_string()])
        );
        assert_eq!(
            script_f.developer,
            Some(vec![
                "example".to_string(),
                "https://example.org".to_string()
            ])
        );
        assert_eq!(script_f.ports_separator, Some(",".to_string()));
        assert_eq!(
            script_f.call_format,
            Some("nmap -vvv -p {{port}} {{ip}}".to_string())
        );
    }

    #[test]
    fn run_bash_script() {
<<<<<<< HEAD
        let script_f = ScriptFile::new("fixtures/test_script.sh".into()).unwrap();
        let script = Script::build(
            script_f.path,
            "127.0.0.1".parse().unwrap(),
            vec![80, 8080],
            script_f.port,
            script_f.ports_separator,
            script_f.tags,
            script_f.call_format,
        );
=======
        let script_f = ScriptFile::new("fixtures/.rustscan_scripts/test_script.sh".into()).unwrap();
        let script: Script = into_script(script_f);
>>>>>>> 5f208d29
        let output = script.run().unwrap();
        // output has a newline at the end by default, .trim() trims it
        assert_eq!(output.trim(), "127.0.0.1 80,8080");
    }

    #[test]
    fn run_python_script() {
<<<<<<< HEAD
        let script_f = ScriptFile::new("fixtures/test_script.py".into()).unwrap();
        let script = Script::build(
            script_f.path,
            "127.0.0.1".parse().unwrap(),
            vec![80, 8080],
            script_f.port,
            script_f.ports_separator,
            script_f.tags,
            script_f.call_format,
        );
=======
        let script_f = ScriptFile::new("fixtures/.rustscan_scripts/test_script.py".into()).unwrap();
        let script: Script = into_script(script_f);
>>>>>>> 5f208d29
        let output = script.run().unwrap();
        // output has a newline at the end by default, .trim() trims it
        assert_eq!(
            output.trim(),
<<<<<<< HEAD
            "Python script ran with arguments ['fixtures/test_script.py', '127.0.0.1', '80,8080']"
=======
            "Python script ran with arguments ['fixtures/.rustscan_scripts/test_script.py', '127.0.0.1', '80,8080']"
>>>>>>> 5f208d29
        );
    }

    #[test]
    fn run_perl_script() {
<<<<<<< HEAD
        let script_f = ScriptFile::new("fixtures/test_script.pl".into()).unwrap();
        let script = Script::build(
            script_f.path,
            "127.0.0.1".parse().unwrap(),
            vec![80, 8080],
            script_f.port,
            script_f.ports_separator,
            script_f.tags,
            script_f.call_format,
        );
        let output = script.run().unwrap();
        // output has a newline at the end by default, .trim() trims it
        assert_eq!(output.trim(), "Total args passed to fixtures/test_script.pl : 2\nArg # 1 : 127.0.0.1\nArg # 2 : 80,8080");
=======
        let script_f = ScriptFile::new("fixtures/.rustscan_scripts/test_script.pl".into()).unwrap();
        let script: Script = into_script(script_f);
        let output = script.run().unwrap();
        // output has a newline at the end by default, .trim() trims it
        assert_eq!(output.trim(), "Total args passed to fixtures/.rustscan_scripts/test_script.pl : 2\nArg # 1 : 127.0.0.1\nArg # 2 : 80,8080");
>>>>>>> 5f208d29
    }
}<|MERGE_RESOLUTION|>--- conflicted
+++ resolved
@@ -354,12 +354,6 @@
 
 #[cfg(test)]
 mod tests {
-<<<<<<< HEAD
-    use super::{Script, ScriptFile};
-    #[test]
-    fn parse_script() {
-        let script_f = ScriptFile::new("fixtures/test_script.txt".into()).unwrap();
-=======
     use super::{find_scripts, parse_scripts, Script, ScriptFile};
 
     // Function for testing only, it inserts static values into ip and open_ports
@@ -426,7 +420,6 @@
     fn parse_txt_script() {
         let script_f =
             ScriptFile::new("fixtures/.rustscan_scripts/test_script.txt".into()).unwrap();
->>>>>>> 5f208d29
         assert_eq!(
             script_f.tags,
             Some(vec!["core_approved".to_string(), "example".to_string()])
@@ -447,21 +440,8 @@
 
     #[test]
     fn run_bash_script() {
-<<<<<<< HEAD
-        let script_f = ScriptFile::new("fixtures/test_script.sh".into()).unwrap();
-        let script = Script::build(
-            script_f.path,
-            "127.0.0.1".parse().unwrap(),
-            vec![80, 8080],
-            script_f.port,
-            script_f.ports_separator,
-            script_f.tags,
-            script_f.call_format,
-        );
-=======
         let script_f = ScriptFile::new("fixtures/.rustscan_scripts/test_script.sh".into()).unwrap();
         let script: Script = into_script(script_f);
->>>>>>> 5f208d29
         let output = script.run().unwrap();
         // output has a newline at the end by default, .trim() trims it
         assert_eq!(output.trim(), "127.0.0.1 80,8080");
@@ -469,55 +449,22 @@
 
     #[test]
     fn run_python_script() {
-<<<<<<< HEAD
-        let script_f = ScriptFile::new("fixtures/test_script.py".into()).unwrap();
-        let script = Script::build(
-            script_f.path,
-            "127.0.0.1".parse().unwrap(),
-            vec![80, 8080],
-            script_f.port,
-            script_f.ports_separator,
-            script_f.tags,
-            script_f.call_format,
-        );
-=======
         let script_f = ScriptFile::new("fixtures/.rustscan_scripts/test_script.py".into()).unwrap();
         let script: Script = into_script(script_f);
->>>>>>> 5f208d29
         let output = script.run().unwrap();
         // output has a newline at the end by default, .trim() trims it
         assert_eq!(
             output.trim(),
-<<<<<<< HEAD
-            "Python script ran with arguments ['fixtures/test_script.py', '127.0.0.1', '80,8080']"
-=======
             "Python script ran with arguments ['fixtures/.rustscan_scripts/test_script.py', '127.0.0.1', '80,8080']"
->>>>>>> 5f208d29
         );
     }
 
     #[test]
     fn run_perl_script() {
-<<<<<<< HEAD
-        let script_f = ScriptFile::new("fixtures/test_script.pl".into()).unwrap();
-        let script = Script::build(
-            script_f.path,
-            "127.0.0.1".parse().unwrap(),
-            vec![80, 8080],
-            script_f.port,
-            script_f.ports_separator,
-            script_f.tags,
-            script_f.call_format,
-        );
-        let output = script.run().unwrap();
-        // output has a newline at the end by default, .trim() trims it
-        assert_eq!(output.trim(), "Total args passed to fixtures/test_script.pl : 2\nArg # 1 : 127.0.0.1\nArg # 2 : 80,8080");
-=======
         let script_f = ScriptFile::new("fixtures/.rustscan_scripts/test_script.pl".into()).unwrap();
         let script: Script = into_script(script_f);
         let output = script.run().unwrap();
         // output has a newline at the end by default, .trim() trims it
         assert_eq!(output.trim(), "Total args passed to fixtures/.rustscan_scripts/test_script.pl : 2\nArg # 1 : 127.0.0.1\nArg # 2 : 80,8080");
->>>>>>> 5f208d29
     }
 }