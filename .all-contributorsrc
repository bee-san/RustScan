--- conflicted
+++ resolved
@@ -142,8 +142,6 @@
       "contributions": [
         "content"
       ]
-<<<<<<< HEAD
-=======
     },
     {
       "login": "caass",
@@ -153,7 +151,6 @@
       "contributions": [
         "platform"
       ]
->>>>>>> e9288302
     }
   ],
   "contributorsPerLine": 7,
