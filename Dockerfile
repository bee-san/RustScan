FROM rust:alpine as builder
LABEL maintainer="RustScan <https://github.com/RustScan>"
RUN apk add --no-cache build-base

# Encourage some layer caching here rather then copying entire directory that includes docs to builder container ~CMN
WORKDIR /app/rustscan
COPY Cargo.toml Cargo.lock ./
COPY src/ src/
RUN cargo build --release

<<<<<<< HEAD
FROM alpine:3.13
=======
FROM alpine:3.17
>>>>>>> f5a587ac
LABEL author="Hydragyrum <https://github.com/Hydragyrum>"
LABEL author="LeoFVO <https://github.com/LeoFVO>"
RUN addgroup -S rustscan && \
    adduser -S -G rustscan rustscan && \
    ulimit -n 100000 && \
<<<<<<< HEAD
    apk add --no-cache nmap nmap-scripts wget ca-certificates bind-tools
COPY --from=builder /usr/local/cargo/bin/rustscan /usr/local/bin/rustscan
=======
    apk add --no-cache nmap nmap-scripts wget
>>>>>>> f5a587ac
USER rustscan
COPY --from=builder /app/rustscan/target/release/rustscan /usr/local/bin/rustscan
ENTRYPOINT [ "/usr/local/bin/rustscan" ]<|MERGE_RESOLUTION|>--- conflicted
+++ resolved
@@ -1,3 +1,4 @@
+# Build Stage
 FROM rust:alpine as builder
 LABEL maintainer="RustScan <https://github.com/RustScan>"
 RUN apk add --no-cache build-base
@@ -8,22 +9,17 @@
 COPY src/ src/
 RUN cargo build --release
 
-<<<<<<< HEAD
-FROM alpine:3.13
-=======
-FROM alpine:3.17
->>>>>>> f5a587ac
+# Release Stage
+FROM alpine:3.19.1 as release
 LABEL author="Hydragyrum <https://github.com/Hydragyrum>"
 LABEL author="LeoFVO <https://github.com/LeoFVO>"
+
 RUN addgroup -S rustscan && \
     adduser -S -G rustscan rustscan && \
     ulimit -n 100000 && \
-<<<<<<< HEAD
     apk add --no-cache nmap nmap-scripts wget ca-certificates bind-tools
-COPY --from=builder /usr/local/cargo/bin/rustscan /usr/local/bin/rustscan
-=======
-    apk add --no-cache nmap nmap-scripts wget
->>>>>>> f5a587ac
+
 USER rustscan
 COPY --from=builder /app/rustscan/target/release/rustscan /usr/local/bin/rustscan
+
 ENTRYPOINT [ "/usr/local/bin/rustscan" ]