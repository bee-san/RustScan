extern crate shell_words;

mod tui;

pub mod common;
use common::{PortRange, ScanOrder};

mod scanner;
use scanner::Scanner;

mod port_strategy;
use port_strategy::PortStrategy;

use colorful::Color;
use colorful::Colorful;
use futures::executor::block_on;

#[cfg(not(target_os = "windows"))]
use rlimit::{getrlimit, setrlimit, Resource};

use std::collections::HashMap;
#[cfg(not(target_os = "windows"))]
use std::convert::TryInto;
use std::process::Command;
use std::str::FromStr;
use std::{net::IpAddr, net::ToSocketAddrs, time::Duration};
use structopt::StructOpt;

extern crate colorful;
extern crate dirs;

const LOWEST_PORT_NUMBER: u16 = 1;
const TOP_PORT_NUMBER: u16 = 65535;
// Average value for Ubuntu
const DEFAULT_FILE_DESCRIPTORS_LIMIT: u32 = 8000;
// Safest batch size based on experimentation
const AVERAGE_BATCH_SIZE: u32 = 3000;

#[macro_use]
extern crate log;

fn parse_range(input: &str) -> Result<PortRange, String> {
    let range = input
        .split("-")
        .map(|x| x.parse::<u16>())
        .collect::<Result<Vec<u16>, std::num::ParseIntError>>();

    if range.is_err() {
        return Err(String::from(
            "the range format must be 'start-end'. Example: 1-1000.",
        ));
    }

    match range.unwrap().as_slice() {
        [start, end] => Ok(PortRange {
            start: *start,
            end: *end,
        }),
        _ => Err(String::from(
            "the range format must be 'start-end'. Example: 1-1000.",
        )),
    }
}

#[derive(StructOpt, Debug)]
#[structopt(name = "rustscan", setting = structopt::clap::AppSettings::TrailingVarArg)]
/// Fast Port Scanner built in Rust.
/// WARNING Do not use this program against sensitive infrastructure since the
/// specified server may not be able to handle this many socket connections at once.
/// - Discord https://discord.gg/GFrQsGy
/// - GitHub https://github.com/RustScan/RustScan
struct Opts {
    /// A list of comma separated IP addresses or hosts to be scanned.
    #[structopt(use_delimiter = true, required = true)]
    ips_or_hosts: Vec<String>,

    /// A list of comma separed ports to be scanned. Example: 80,443,8080.
    #[structopt(short, long, use_delimiter = true)]
    ports: Option<Vec<u16>>,

    /// A range of ports with format start-end. Example: 1-1000.
    #[structopt(short, long, conflicts_with = "ports", parse(try_from_str = parse_range))]
    range: Option<PortRange>,

    ///Quiet mode. Only output the ports. No Nmap. Useful for grep or outputting to a file.
    #[structopt(short, long)]
    quiet: bool,

    //Accessible mode. Turns off features which negatively affect screen readers.
    #[structopt(short, long)]
    accessible: bool,

    /// The batch size for port scanning, it increases or slows the speed of
    /// scanning. Depends on the open file limit of your OS.  If you do 65535
    /// it will do every port at the same time. Although, your OS may not
    /// support this.
    #[structopt(short, long, default_value = "4500")]
    batch_size: u16,

    /// The timeout in milliseconds before a port is assumed to be closed.
    #[structopt(short, long, default_value = "1500")]
    timeout: u32,

    /// Automatically ups the ULIMIT with the value you provided.
    #[structopt(short, long)]
    ulimit: Option<u32>,

    /// The order of scanning to be performed. The "serial" option will
    /// scan ports in ascending order while the "random" option will scan
    /// ports randomly.
    #[structopt(long, possible_values = &ScanOrder::variants(), case_insensitive = true, default_value = "serial")]
    scan_order: ScanOrder,

    /// The Nmap arguments to run.
    /// To use the argument -A, end RustScan's args with '-- -A'.
    /// Example: 'rustscan -t 1500 127.0.0.1 -- -A -sC'.
    /// This command adds -Pn -vvv -p $PORTS automatically to nmap.
    /// For things like --script '(safe and vuln)' enclose it in quotations marks \"'(safe and vuln)'\"")
    #[structopt(last = true)]
    command: Vec<String>,
}

#[cfg(not(tarpaulin_include))]
/// Faster Nmap scanning with Rust
/// If you're looking for the actual scanning, check out the module Scanner
fn main() {
    env_logger::init();

    info!("Starting up");
    let mut opts = Opts::from_args();

    if opts.ports.is_none() && opts.range.is_none() {
        opts.range = Some(PortRange {
            start: LOWEST_PORT_NUMBER,
            end: TOP_PORT_NUMBER,
        });
    }

    info!("Mains() `opts` arguments are {:?}", opts);

    if !opts.quiet && !opts.accessible {
        print_opening();
    }

    let ips: Vec<IpAddr> = parse_ips(&opts);

    if ips.is_empty() {
        warning!("No IPs could be resolved, aborting scan.", false);
        std::process::exit(1);
    }

    let ulimit: u32 = adjust_ulimit_size(&opts);

    let batch_size: u16 = infer_batch_size(&opts, ulimit);

    let scanner = Scanner::new(
        &ips,
        batch_size,
        Duration::from_millis(opts.timeout.into()),
        opts.quiet,
        PortStrategy::pick(opts.range, opts.ports, opts.scan_order),
    );

    let scan_result = block_on(scanner.run());
    let mut ports_per_ip = HashMap::new();

    for socket in scan_result {
        ports_per_ip
            .entry(socket.ip())
            .or_insert_with(Vec::new)
            .push(socket.port());
    }

    for ip in ips {
        if ports_per_ip.contains_key(&ip) {
            continue;
        }

        // If we got here it means the IP was not found within the HashMap, this
        // means the scan couldn't find any open ports for it.

        let x = format!("{} Looks like I didn't find any open ports for {:?}. This is usually caused by a high batch size.
        \n*I used {} batch size, consider lowering to {} with {} or a comfortable number for your system.
        \n Alternatively, increase the timeout if your ping is high. Rustscan -t 2000 for 2000 milliseconds (2s) timeout.\n",
        "ERROR",
        ip,
        opts.batch_size,
        (opts.batch_size / 2).to_string(),
        "'rustscan -b <batch_size> <ip address>'");
        warning!(x, opts.quiet);
    }

    for (ip, ports) in ports_per_ip.iter_mut() {
        let nmap_str_ports: Vec<String> = ports.into_iter().map(|port| port.to_string()).collect();

        detail!("Starting Nmap", opts.quiet);

        // nmap port style is 80,443. Comma separated with no spaces.
        let ports_str = nmap_str_ports.join(",");

        // if quiet mode is on nmap should not be spawned
        if opts.quiet {
            println!("{}", ports_str);
            continue;
        }

        let addr = ip.to_string();
        let user_nmap_args =
            shell_words::split(&opts.command.join(" ")).expect("failed to parse nmap arguments");
        let nmap_args = build_nmap_arguments(&addr, &ports_str, &user_nmap_args, ip.is_ipv6());

        output!(format!(
            "The Nmap command to be run is nmap {}\n",
            &nmap_args.join(" ")
        ));

        // Runs the nmap command and spawns it as a process.
        let mut child = Command::new("nmap")
            .args(&nmap_args)
            .spawn()
            .expect("failed to execute nmap process");

        child.wait().expect("failed to wait on nmap process");
    }
}

/// Prints the opening title of RustScan
fn print_opening() {
    info!("Printing opening");
    let s = r#".----. .-. .-. .----..---.  .----. .---.   .--.  .-. .-.
| {}  }| { } |{ {__ {_   _}{ {__  /  ___} / {} \ |  `| |
| .-. \| {_} |.-._} } | |  .-._} }\     }/  /\  \| |\  |
`-' `-'`-----'`----'  `-'  `----'  `---' `-'  `-'`-' `-'
Faster Nmap scanning with Rust."#;
    println!("{}", s.gradient(Color::Green).bold());
    let info = r#"________________________________________
: https://discord.gg/GFrQsGy           :
: https://github.com/RustScan/RustScan :
 --------------------------------------"#;
    println!("{}", info.gradient(Color::Yellow).bold());
    funny_opening!();

    let config_path = match dirs::config_dir() {
        Some(mut path) => {
            path.push("rustscan");
            path.push("config.toml");
            path
        }
        None => panic!("Couldn't find config dir."),
    };

    detail!(format!(
        "{} {:?}",
        "The config file is expected to be at", config_path
    ));
}
#[cfg(not(tarpaulin_include))]
fn build_nmap_arguments<'a>(
    addr: &'a str,
    ports: &'a str,
    user_args: &'a Vec<String>,
    is_ipv6: bool,
) -> Vec<&'a str> {
    let mut arguments: Vec<&str> = user_args.iter().map(AsRef::as_ref).collect();
    arguments.push("-vvv");

    if is_ipv6 {
        arguments.push("-6");
    }

    arguments.push("-p");
    arguments.push(ports);
    arguments.push(addr);

    arguments
}

fn parse_ips(opts: &Opts) -> Vec<IpAddr> {
    let mut ips: Vec<IpAddr> = Vec::new();

    for ip_or_host in &opts.ips_or_hosts {
        match IpAddr::from_str(ip_or_host) {
            Ok(ip) => ips.push(ip),
            _ => match format!("{}:{}", &ip_or_host, 80).to_socket_addrs() {
                Ok(mut iter) => ips.push(iter.nth(0).unwrap().ip()),
                _ => {
                    let failed_to_resolve = format!("Host {:?} could not be resolved.", ip_or_host);
                    warning!(failed_to_resolve, opts.quiet);
                }
            },
        }
    }

    ips
}

#[cfg(not(target_os = "windows"))]
fn adjust_ulimit_size(opts: &Opts) -> u32 {
    if opts.ulimit.is_some() {
        let limit: rlimit::rlim = opts.ulimit.unwrap().into();

        match setrlimit(Resource::NOFILE, limit, limit) {
            Ok(_) => {
                detail!(
                    format!("Automatically increasing ulimit value to {}.", limit),
                    opts.quiet
                );
            }
            Err(_) => println!("{}", "ERROR. Failed to set ulimit value."),
        }
    }

    let (rlim, _) = getrlimit(Resource::NOFILE).unwrap();

    rlim.try_into().unwrap()
}

// Rlimit does not support Windows
// set to 1000 if Windows is used
#[cfg(target_os = "windows")]
fn adjust_ulimit_size(_opts: &Opts) -> u32 {
    1000
}

fn infer_batch_size(opts: &Opts, ulimit: u32) -> u16 {
    let mut batch_size: u32 = opts.batch_size.into();

    // Adjust the batch size when the ulimit value is lower than the desired batch size
<<<<<<< HEAD
    if ulimit < batch_size {
        warning!("File limit is lower than default batch size. Consider upping with --ulimit. May cause harm to sensitive servers",
=======
    if ulimit < batch_size && !(cfg!(windows)) {
        warning!("File limit is lower than default batch size. Consider upping with --ulimt. May cause harm to sensitive servers",
>>>>>>> 9717fc66
            opts.quiet
        );

        // When the OS supports high file limits like 8000, but the user
        // selected a batch size higher than this we should reduce it to
        // a lower number.
        if ulimit < AVERAGE_BATCH_SIZE {
            // ulimit is smaller than aveage batch size
            // user must have very small ulimit
            // decrease batch size to half of ulimit
            if !(cfg!(windows)) {
                warning!("Your file limit is very small, which negatively impacts RustScan's speed. Use the Docker image, or up the Ulimit with '--ulimit 5000'. ");
            } else {
                warning!("Windows is known to be much slower than scanning on Unix systems. Use the Docker image if you need faster speeds.");
            }
            info!("Halving batch_size because ulimit is smaller than average batch size");
            batch_size = ulimit / 2
        } else if ulimit > DEFAULT_FILE_DESCRIPTORS_LIMIT {
            info!("Batch size is now average batch size");
            batch_size = AVERAGE_BATCH_SIZE
        } else {
            batch_size = ulimit - 100
        }
    }
    // When the ulimit is higher than the batch size let the user know that the
    // batch size can be increased unless they specified the ulimit themselves.
    else if ulimit + 2 > batch_size && (opts.ulimit.is_none()) {
        detail!(format!(
                "File limit higher than batch size. Can increase speed by increasing batch size '-b {}'.",
                ulimit - 100
            ), opts.quiet);
    }

    batch_size as u16
}

#[cfg(test)]
mod tests {
    use crate::{adjust_ulimit_size, infer_batch_size, parse_ips, print_opening, Opts, ScanOrder};

    #[cfg(not(target_os = "windows"))]
    #[test]
    fn batch_size_lowered() {
        let opts = Opts {
            ips_or_hosts: vec!["127.0.0.1".to_owned()],
            ports: None,
            range: None,
            quiet: true,
            batch_size: 50_000,
            timeout: 1_000,
            ulimit: Some(2_000),
            command: Vec::new(),
            accessible: false,
            scan_order: ScanOrder::Serial,
        };
        let batch_size = infer_batch_size(&opts, 120);

        assert!(batch_size < 50_000);
    }

    #[cfg(not(target_os = "windows"))]
    #[test]
    fn batch_size_lowered_average_size() {
        let opts = Opts {
            ips_or_hosts: vec!["127.0.0.1".to_owned()],
            ports: None,
            range: None,
            quiet: true,
            batch_size: 50_000,
            timeout: 1_000,
            ulimit: Some(2_000),
            command: Vec::new(),
            accessible: false,
            scan_order: ScanOrder::Serial,
        };
        let batch_size = infer_batch_size(&opts, 9_000);

        assert!(batch_size == 3_000);
    }
    #[cfg(not(target_os = "windows"))]
    #[test]
    fn batch_size_equals_ulimit_lowered() {
        // because ulimit and batch size are same size, batch size is lowered
        // to ULIMIT - 100
        let opts = Opts {
            ips_or_hosts: vec!["127.0.0.1".to_owned()],
            ports: None,
            range: None,
            quiet: true,
            batch_size: 50_000,
            timeout: 1_000,
            ulimit: Some(2_000),
            command: Vec::new(),
            accessible: false,
            scan_order: ScanOrder::Serial,
        };
        let batch_size = infer_batch_size(&opts, 5_000);

        assert!(batch_size == 4_900);
    }
    #[cfg(not(target_os = "windows"))]
    #[test]
    fn batch_size_adjusted_2000() {
        // ulimit == batch_size
        let opts = Opts {
            ips_or_hosts: vec!["127.0.0.1".to_owned()],
            ports: None,
            range: None,
            quiet: true,
            batch_size: 50_000,
            timeout: 1_000,
            ulimit: Some(2_000),
            command: Vec::new(),
            accessible: false,
            scan_order: ScanOrder::Serial,
        };
        let batch_size = adjust_ulimit_size(&opts);

        assert!(batch_size == 2_000);
    }
    #[test]
    fn test_print_opening_no_panic() {
        // print opening should not panic
        print_opening();
        assert!(1 == 1);
    }
    #[test]
    fn test_high_ulimit_no_quiet_mode() {
        let opts = Opts {
            ips_or_hosts: vec!["127.0.0.1".to_owned()],
            ports: None,
            range: None,
            quiet: false,
            batch_size: 10,
            timeout: 1_000,
            ulimit: None,
            command: Vec::new(),
            accessible: true,
            scan_order: ScanOrder::Serial,
        };

        infer_batch_size(&opts, 1_000_000);

        assert!(1 == 1);
    }

    #[test]
    fn parse_correct_ips_or_hosts() {
        let opts = Opts {
            ips_or_hosts: vec!["127.0.0.1".to_owned(), "google.com".to_owned()],
            ports: None,
            range: None,
            quiet: true,
            batch_size: 10,
            timeout: 1_000,
            ulimit: Some(2_000),
            command: Vec::new(),
            accessible: false,
            scan_order: ScanOrder::Serial,
        };
        let ips = parse_ips(&opts);

        assert_eq!(2, ips.len());
    }

    #[test]
    fn parse_correct_and_incorrect_ips_or_hosts() {
        let opts = Opts {
            ips_or_hosts: vec!["127.0.0.1".to_owned(), "im_wrong".to_owned()],
            ports: None,
            range: None,
            quiet: true,
            batch_size: 10,
            timeout: 1_000,
            ulimit: Some(2_000),
            command: Vec::new(),
            accessible: false,
            scan_order: ScanOrder::Serial,
        };
        let ips = parse_ips(&opts);

        assert_eq!(1, ips.len());
    }

    #[test]
    fn parse_incorrect_ips_or_hosts() {
        let opts = Opts {
            ips_or_hosts: vec!["im_wrong".to_owned(), "300.10.1.1".to_owned()],
            ports: None,
            range: None,
            quiet: true,
            batch_size: 10,
            timeout: 1_000,
            ulimit: Some(2_000),
            command: Vec::new(),
            accessible: false,
            scan_order: ScanOrder::Serial,
        };
        let ips = parse_ips(&opts);

        assert_eq!(0, ips.len());
    }
}<|MERGE_RESOLUTION|>--- conflicted
+++ resolved
@@ -326,13 +326,8 @@
     let mut batch_size: u32 = opts.batch_size.into();
 
     // Adjust the batch size when the ulimit value is lower than the desired batch size
-<<<<<<< HEAD
-    if ulimit < batch_size {
-        warning!("File limit is lower than default batch size. Consider upping with --ulimit. May cause harm to sensitive servers",
-=======
     if ulimit < batch_size && !(cfg!(windows)) {
         warning!("File limit is lower than default batch size. Consider upping with --ulimt. May cause harm to sensitive servers",
->>>>>>> 9717fc66
             opts.quiet
         );
 
