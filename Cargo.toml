--- conflicted
+++ resolved
@@ -33,11 +33,8 @@
 toml = "0.5.6"
 serde = "1.0.115"
 serde_derive = "1.0.115"
-<<<<<<< HEAD
+cidr-utils = "0.5.0"
 pbr = "1.0.3"
-=======
-cidr-utils = "0.5.0"
->>>>>>> bda392c9
 
 [package.metadata.deb]
 depends = "$auto, nmap"
