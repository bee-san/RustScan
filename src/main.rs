#![deny(clippy::all)]
#![warn(clippy::pedantic)]
#![allow(clippy::doc_markdown, clippy::if_not_else, clippy::non_ascii_literal)]

extern crate colorful;
extern crate dirs;
#[macro_use]
extern crate log;
use std::collections::HashMap;
use std::net::IpAddr;
use std::string::ToString;
use std::time::Duration;

use colorful::{Color, Colorful};
use futures::executor::block_on;

use rustscan::address::parse_addresses;
use rustscan::benchmark::{Benchmark, NamedTimer};
use rustscan::input::{self, Config, Opts, ScriptsRequired};
use rustscan::port_strategy::PortStrategy;
use rustscan::scanner::Scanner;
use rustscan::scripts::{init_scripts, Script, ScriptFile};
use rustscan::{detail, funny_opening, output, warning};

// Average value for Ubuntu
#[cfg(unix)]
const DEFAULT_FILE_DESCRIPTORS_LIMIT: u64 = 8000;
// Safest batch size based on experimentation
const AVERAGE_BATCH_SIZE: u16 = 3000;

#[cfg(not(tarpaulin_include))]
#[allow(clippy::too_many_lines)]
/// Faster Nmap scanning with Rust
/// If you're looking for the actual scanning, check out the module Scanner
fn main() {
    env_logger::init();
    let mut benchmarks = Benchmark::init();
    let mut rustscan_bench = NamedTimer::start("RustScan");

    let mut opts: Opts = Opts::read();
    let config = Config::read(opts.config_path.clone());
    opts.merge(&config);

    debug!("Main() `opts` arguments are {:?}", opts);

    let scripts_to_run: Vec<ScriptFile> = match init_scripts(opts.scripts) {
        Ok(scripts_to_run) => scripts_to_run,
        Err(e) => {
            warning!(
                format!("Initiating scripts failed!\n{e}"),
                opts.greppable,
                opts.accessible
            );
            std::process::exit(1);
        }
    };

    debug!("Scripts initialized {:?}", &scripts_to_run);

    if !opts.greppable && !opts.accessible {
        print_opening(&opts);
    }

    let ips: Vec<IpAddr> = parse_addresses(&opts);

    if ips.is_empty() {
        warning!(
            "No IPs could be resolved, aborting scan.",
            opts.greppable,
            opts.accessible
        );
        std::process::exit(1);
    }

    #[cfg(unix)]
    let batch_size: u16 = infer_batch_size(&opts, adjust_ulimit_size(&opts));

    #[cfg(not(unix))]
    let batch_size: u16 = AVERAGE_BATCH_SIZE;

    // Added by wasuaje - 01/26/2024:
    // exclude_ports  is an exclusion port list
<<<<<<< HEAD
=======
    //
    // Added by brendanglancy - 5/19/2024:
    // udp is an option to do a udp scan
>>>>>>> 9f35cd43
    let scanner = Scanner::new(
        &ips,
        batch_size,
        Duration::from_millis(opts.timeout.into()),
        opts.tries,
        opts.greppable,
        PortStrategy::pick(&opts.range, opts.ports, opts.scan_order),
        opts.accessible,
        opts.exclude_ports.unwrap_or_default(),
        opts.udp,
    );
    debug!("Scanner finished building: {:?}", scanner);

    let mut portscan_bench = NamedTimer::start("Portscan");
    let scan_result = block_on(scanner.run());
    portscan_bench.end();
    benchmarks.push(portscan_bench);

    let mut ports_per_ip = HashMap::new();

    for socket in scan_result {
        ports_per_ip
            .entry(socket.ip())
            .or_insert_with(Vec::new)
            .push(socket.port());
    }

    for ip in ips {
        if ports_per_ip.contains_key(&ip) {
            continue;
        }

        // If we got here it means the IP was not found within the HashMap, this
        // means the scan couldn't find any open ports for it.

        let x = format!("Looks like I didn't find any open ports for {:?}. This is usually caused by a high batch size.
        \n*I used {} batch size, consider lowering it with {} or a comfortable number for your system.
        \n Alternatively, increase the timeout if your ping is high. Rustscan -t 2000 for 2000 milliseconds (2s) timeout.\n",
        ip,
        opts.batch_size,
        "'rustscan -b <batch_size> -a <ip address>'");
        warning!(x, opts.greppable, opts.accessible);
    }

    let mut script_bench = NamedTimer::start("Scripts");
    for (ip, ports) in &ports_per_ip {
        let vec_str_ports: Vec<String> = ports.iter().map(ToString::to_string).collect();

        // nmap port style is 80,443. Comma separated with no spaces.
        let ports_str = vec_str_ports.join(",");

        // if option scripts is none, no script will be spawned
        if opts.greppable || opts.scripts == ScriptsRequired::None {
            println!("{} -> [{}]", &ip, ports_str);
            continue;
        }
        detail!("Starting Script(s)", opts.greppable, opts.accessible);

        // Run all the scripts we found and parsed based on the script config file tags field.
        for mut script_f in scripts_to_run.clone() {
            // This part allows us to add commandline arguments to the Script call_format, appending them to the end of the command.
            if !opts.command.is_empty() {
                let user_extra_args = &opts.command.join(" ");
                debug!("Extra args vec {:?}", user_extra_args);
                if script_f.call_format.is_some() {
                    let mut call_f = script_f.call_format.unwrap();
                    call_f.push(' ');
                    call_f.push_str(user_extra_args);
                    output!(
                        format!("Running script {:?} on ip {}\nDepending on the complexity of the script, results may take some time to appear.", call_f, &ip),
                        opts.greppable,
                        opts.accessible
                    );
                    debug!("Call format {}", call_f);
                    script_f.call_format = Some(call_f);
                }
            }

            // Building the script with the arguments from the ScriptFile, and ip-ports.
            let script = Script::build(
                script_f.path,
                *ip,
                ports.clone(),
                script_f.port,
                script_f.ports_separator,
                script_f.tags,
                script_f.call_format,
            );
            match script.run() {
                Ok(script_result) => {
                    detail!(script_result.to_string(), opts.greppable, opts.accessible);
                }
                Err(e) => {
                    warning!(&format!("Error {e}"), opts.greppable, opts.accessible);
                }
            }
        }
    }

    // To use the runtime benchmark, run the process as: RUST_LOG=info ./rustscan
    script_bench.end();
    benchmarks.push(script_bench);
    rustscan_bench.end();
    benchmarks.push(rustscan_bench);
    debug!("Benchmarks raw {:?}", benchmarks);
    info!("{}", benchmarks.summary());
}

/// Prints the opening title of RustScan
#[allow(clippy::items_after_statements, clippy::needless_raw_string_hashes)]
fn print_opening(opts: &Opts) {
    debug!("Printing opening");
    let s = format!(
        "{}\n{}\n{}\n{}\n{}",
        r#".----. .-. .-. .----..---.  .----. .---.   .--.  .-. .-."#,
        r#"| {}  }| { } |{ {__ {_   _}{ {__  /  ___} / {} \ |  `| |"#,
        r#"| .-. \| {_} |.-._} } | |  .-._} }\     }/  /\  \| |\  |"#,
        r#"`-' `-'`-----'`----'  `-'  `----'  `---' `-'  `-'`-' `-'"#,
        r#"The Modern Day Port Scanner."#
    );
    println!("{}", s.gradient(Color::Green).bold());
    let info = format!(
        "{}\n{}\n{}\n{}",
        r#"________________________________________"#,
        r#": http://discord.skerritt.blog         :"#,
        r#": https://github.com/RustScan/RustScan :"#,
        r#" --------------------------------------"#
    );
    println!("{}", info.gradient(Color::Yellow).bold());
    funny_opening!();

    let config_path = opts
        .config_path
        .clone()
        .unwrap_or_else(input::default_config_path);

    detail!(
        format!("The config file is expected to be at {config_path:?}"),
        opts.greppable,
        opts.accessible
    );
}

#[cfg(unix)]
fn adjust_ulimit_size(opts: &Opts) -> u64 {
    use rlimit::Resource;

    if let Some(limit) = opts.ulimit {
        if Resource::NOFILE.set(limit, limit).is_ok() {
            detail!(
                format!("Automatically increasing ulimit value to {limit}."),
                opts.greppable,
                opts.accessible
            );
        } else {
            warning!(
                "ERROR. Failed to set ulimit value.",
                opts.greppable,
                opts.accessible
            );
        }
    }

    let (soft, _) = Resource::NOFILE.get().unwrap();
    soft
}

#[cfg(unix)]
fn infer_batch_size(opts: &Opts, ulimit: u64) -> u16 {
    use std::convert::TryInto;

    let mut batch_size: u64 = opts.batch_size.into();

    // Adjust the batch size when the ulimit value is lower than the desired batch size
    if ulimit < batch_size {
        warning!("File limit is lower than default batch size. Consider upping with --ulimit. May cause harm to sensitive servers",
            opts.greppable, opts.accessible
        );

        // When the OS supports high file limits like 8000, but the user
        // selected a batch size higher than this we should reduce it to
        // a lower number.
        if ulimit < AVERAGE_BATCH_SIZE.into() {
            // ulimit is smaller than aveage batch size
            // user must have very small ulimit
            // decrease batch size to half of ulimit
            warning!("Your file limit is very small, which negatively impacts RustScan's speed. Use the Docker image, or up the Ulimit with '--ulimit 5000'. ", opts.greppable, opts.accessible);
            info!("Halving batch_size because ulimit is smaller than average batch size");
            batch_size = ulimit / 2;
        } else if ulimit > DEFAULT_FILE_DESCRIPTORS_LIMIT {
            info!("Batch size is now average batch size");
            batch_size = AVERAGE_BATCH_SIZE.into();
        } else {
            batch_size = ulimit - 100;
        }
    }
    // When the ulimit is higher than the batch size let the user know that the
    // batch size can be increased unless they specified the ulimit themselves.
    else if ulimit + 2 > batch_size && (opts.ulimit.is_none()) {
        detail!(format!("File limit higher than batch size. Can increase speed by increasing batch size '-b {}'.", ulimit - 100),
        opts.greppable, opts.accessible);
    }

    batch_size
        .try_into()
        .expect("Couldn't fit the batch size into a u16.")
}

#[cfg(test)]
mod tests {
    #[cfg(unix)]
    use super::{adjust_ulimit_size, infer_batch_size};
    use super::{print_opening, Opts};

    #[test]
    #[cfg(unix)]
    fn batch_size_lowered() {
        let mut opts = Opts::default();
        opts.batch_size = 50_000;
        let batch_size = infer_batch_size(&opts, 120);

        assert!(batch_size < opts.batch_size);
    }

    #[test]
    #[cfg(unix)]
    fn batch_size_lowered_average_size() {
        let mut opts = Opts::default();
        opts.batch_size = 50_000;
        let batch_size = infer_batch_size(&opts, 9_000);

        assert!(batch_size == 3_000);
    }
    #[test]
    #[cfg(unix)]
    fn batch_size_equals_ulimit_lowered() {
        // because ulimit and batch size are same size, batch size is lowered
        // to ULIMIT - 100
        let mut opts = Opts::default();
        opts.batch_size = 50_000;
        let batch_size = infer_batch_size(&opts, 5_000);

        assert!(batch_size == 4_900);
    }
    #[test]
    #[cfg(unix)]
    fn batch_size_adjusted_2000() {
        // ulimit == batch_size
        let mut opts = Opts::default();
        opts.batch_size = 50_000;
        opts.ulimit = Some(2_000);
        let batch_size = adjust_ulimit_size(&opts);

        assert!(batch_size == 2_000);
    }

    #[test]
    #[cfg(unix)]
    fn test_high_ulimit_no_greppable_mode() {
        let mut opts = Opts::default();
        opts.batch_size = 10;
        opts.greppable = false;

        let batch_size = infer_batch_size(&opts, 1_000_000);

        assert!(batch_size == opts.batch_size);
    }

    #[test]
    fn test_print_opening_no_panic() {
        // print opening should not panic
        print_opening(&Opts {
            ulimit: Some(2_000),
            ..Opts::default()
        });
    }
}<|MERGE_RESOLUTION|>--- conflicted
+++ resolved
@@ -80,12 +80,6 @@
 
     // Added by wasuaje - 01/26/2024:
     // exclude_ports  is an exclusion port list
-<<<<<<< HEAD
-=======
-    //
-    // Added by brendanglancy - 5/19/2024:
-    // udp is an option to do a udp scan
->>>>>>> 9f35cd43
     let scanner = Scanner::new(
         &ips,
         batch_size,
