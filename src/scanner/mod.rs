//! Core functionality for actual scanning behaviour.
<<<<<<< HEAD
use std::collections::HashSet;
use std::fmt::{Debug, Formatter};
use std::sync::Arc;
=======
use crate::generated::get_parsed_data;
use crate::port_strategy::PortStrategy;
use log::debug;

mod socket_iterator;
use socket_iterator::SocketIterator;

use async_std::net::TcpStream;
use async_std::prelude::*;
use async_std::{io, net::UdpSocket};
use colored::Colorize;
use futures::stream::FuturesUnordered;
use std::collections::BTreeMap;
>>>>>>> d9dec001
use std::{
    net::{IpAddr, SocketAddr},
    num::NonZeroU8,
    time::Duration,
};

use colored::Colorize;
use futures::StreamExt;
use log::debug;
use tokio::io;
use tokio::io::AsyncWriteExt;
use tokio::net::TcpStream;
use tokio_par_stream::FuturesParallelUnordered;

use socket_iterator::SocketIterator;

use crate::port_strategy::PortStrategy;

mod socket_iterator;
/// The class for the scanner
/// IP is data type IpAddr and is the IP address
/// start & end is where the port scan starts and ends
/// batch_size is how many ports at a time should be scanned
/// Timeout is the time RustScan should wait before declaring a port closed. As datatype Duration.
/// greppable is whether or not RustScan should print things, or wait until the end to print only the ip and open ports.
/// Added by wasuaje - 01/26/2024:
///     exclude_ports  is an exclusion port list
#[cfg(not(tarpaulin_include))]
#[derive(Debug)]
struct ScannerInner {
    ips: Box<[IpAddr]>,
    batch_size: u16,
    timeout: Duration,
    tries: NonZeroU8,
    greppable: bool,
    port_strategy: PortStrategy,
    accessible: bool,
    exclude_ports: Box<[u16]>,
}

#[derive(Clone)]
pub struct Scanner(Arc<ScannerInner>);
impl Debug for Scanner {
    fn fmt(&self, f: &mut Formatter<'_>) -> std::fmt::Result {
        <ScannerInner as Debug>::fmt(&*self.0, f)
    }
}

// Allowing too many arguments for clippy.
#[allow(clippy::too_many_arguments)]
impl Scanner {
    pub fn new(
        ips: &[IpAddr],
        batch_size: u16,
        timeout: Duration,
        tries: u8,
        greppable: bool,
        port_strategy: PortStrategy,
        accessible: bool,
        exclude_ports: Vec<u16>,
        udp: bool,
    ) -> Self {
        let inner = ScannerInner {
            batch_size,
            timeout,
            tries: NonZeroU8::new(tries).unwrap_or(NonZeroU8::MIN),
            greppable,
            port_strategy,
            ips: Box::from(ips),
            accessible,
            exclude_ports: exclude_ports.into_boxed_slice(),
        };

        Self(Arc::new(inner))
    }

    /// Runs scan_range with chunk sizes
    /// If you want to run RustScan normally, this is the entry point used
    /// Returns all open ports as `Vec<u16>`
    /// Added by wasuaje - 01/26/2024:
    ///    Filtering port against exclude port list
    pub async fn run(&self) -> Vec<SocketAddr> {
        let ports = {
            let mut ports = self.0.port_strategy.order();
            ports.retain(|port| !self.0.exclude_ports.contains(port));
            ports
        };

        let mut socket_iterator = SocketIterator::new(&self.0.ips, &ports);
        let mut open_sockets: Vec<SocketAddr> = Vec::new();
        let mut ftrs = FuturesParallelUnordered::new();
        let mut errors: HashSet<String> = HashSet::new();
        let udp_map = get_parsed_data();

        for _ in 0..self.0.batch_size {
            if let Some(socket) = socket_iterator.next() {
<<<<<<< HEAD
                ftrs.push(self.clone().scan_socket(socket));
=======
                ftrs.push(self.scan_socket(socket, udp_map.clone()));
>>>>>>> d9dec001
            } else {
                break;
            }
        }

        debug!("Start scanning sockets. \nBatch size {}\nNumber of ip-s {}\nNumber of ports {}\nTargets all together {} ",
            self.0.batch_size,
            self.0.ips.len(),
            &ports.len(),
            self.0.ips.len() * ports.len());

        while let Some(result) = ftrs.next().await {
            if let Some(socket) = socket_iterator.next() {
<<<<<<< HEAD
                ftrs.push(self.clone().scan_socket(socket));
=======
                ftrs.push(self.scan_socket(socket, udp_map.clone()));
>>>>>>> d9dec001
            }

            match result {
                Ok(socket) => open_sockets.push(socket),
                Err(err) => {
                    let error_string = err.to_string();
                    if errors.len() < self.0.ips.len() * 1000 {
                        errors.insert(error_string);
                    }
                }
            }
        }
        debug!("Typical socket connection errors {:?}", errors);
        debug!("Open Sockets found: {:?}", &open_sockets);
        open_sockets
    }

    /// Given a socket, scan it self.tries times.
    /// Turns the address into a SocketAddr
    /// Deals with the `<result>` type
    /// If it experiences error ErrorKind::Other then too many files are open and it Panics!
    /// Else any other error, it returns the error in Result as a string
    /// If no errors occur, it returns the port number in Result to signify the port is open.
    /// This function mainly deals with the logic of Results handling.
    /// # Example
    ///
    /// ```compile_fail
    /// scanner.scan_socket(socket)
    /// ```
    ///
    /// Note: `self` must contain `self.ip`.
<<<<<<< HEAD
    async fn scan_socket(self, socket: SocketAddr) -> io::Result<SocketAddr> {
        let tries = self.0.tries.get();
=======
    async fn scan_socket(
        &self,
        socket: SocketAddr,
        udp_map: BTreeMap<Vec<u16>, Vec<u8>>,
    ) -> io::Result<SocketAddr> {
        if self.udp {
            return self.scan_udp_socket(socket, udp_map).await;
        }
>>>>>>> d9dec001

        let tries = self.tries.get();
        for nr_try in 1..=tries {
            match self.connect(socket).await {
                Ok(mut x) => {
                    debug!(
                        "Connection was successful, shutting down stream {}",
                        &socket
                    );
                    if let Err(e) = x.shutdown().await {
                        debug!("Shutdown stream error {}", &e);
                    }
                    if !self.0.greppable {
                        if self.0.accessible {
                            println!("Open {socket}");
                        } else {
                            println!("Open {}", socket.to_string().purple());
                        }
                    }

                    debug!("Return Ok after {} tries", nr_try);
                    return Ok(socket);
                }
                Err(e) => {
                    let mut error_string = e.to_string();

                    assert!(!error_string.to_lowercase().contains("too many open files"), "Too many open files. Please reduce batch size. The default is 5000. Try -b 2500.");

                    if nr_try == tries {
                        error_string.push(' ');
                        error_string.push_str(&socket.ip().to_string());
                        return Err(io::Error::new(io::ErrorKind::Other, error_string));
                    }
                }
            };
        }
        unreachable!();
    }

    async fn scan_udp_socket(
        &self,
        socket: SocketAddr,
        udp_map: BTreeMap<Vec<u16>, Vec<u8>>,
    ) -> io::Result<SocketAddr> {
        let mut payload: Vec<u8> = Vec::new();
        for (key, value) in udp_map {
            if key.contains(&socket.port()) {
                payload = value;
            }
        }

        let tries = self.tries.get();
        for _ in 1..=tries {
            match self.udp_scan(socket, &payload, self.timeout).await {
                Ok(true) => return Ok(socket),
                Ok(false) => continue,
                Err(e) => return Err(e),
            }
        }

        Ok(socket)
    }

    /// Performs the connection to the socket with timeout
    /// # Example
    ///
    /// ```compile_fail
    /// # use std::net::{IpAddr, Ipv6Addr, SocketAddr};
    /// let port: u16 = 80;
    /// // ip is an IpAddr type
    /// let ip = IpAddr::V6(Ipv6Addr::new(0, 0, 0, 0, 0, 0, 0, 1));
    /// let socket = SocketAddr::new(ip, port);
    /// scanner.connect(socket);
    /// // returns Result which is either Ok(stream) for port is open, or Er for port is closed.
    /// // Timeout occurs after self.timeout seconds
    /// ```
    ///
    async fn connect(&self, socket: SocketAddr) -> io::Result<TcpStream> {
        let stream =
            tokio::time::timeout(
                self.0.timeout,
                async move { TcpStream::connect(socket).await },
            )
            .await??;
        Ok(stream)
    }

    /// Binds to a UDP socket so we can send and receive packets
    /// # Example
    ///
    /// ```compile_fail
    /// # use std::net::{IpAddr, Ipv6Addr, SocketAddr};
    /// let port: u16 = 80;
    /// // ip is an IpAddr type
    /// let ip = IpAddr::V6(Ipv6Addr::new(0, 0, 0, 0, 0, 0, 0, 1));
    /// let socket = SocketAddr::new(ip, port);
    /// scanner.udp_bind(socket);
    /// // returns Result which is either Ok(stream) for port is open, or Err for port is closed.
    /// // Timeout occurs after self.timeout seconds
    /// ```
    ///
    async fn udp_bind(&self, socket: SocketAddr) -> io::Result<UdpSocket> {
        let local_addr = match socket {
            SocketAddr::V4(_) => "0.0.0.0:0".parse::<SocketAddr>().unwrap(),
            SocketAddr::V6(_) => "[::]:0".parse::<SocketAddr>().unwrap(),
        };

        UdpSocket::bind(local_addr).await
    }

    /// Performs a UDP scan on the specified socket with a payload and wait duration
    /// # Example
    ///
    /// ```compile_fail
    /// # use std::net::{IpAddr, Ipv6Addr, SocketAddr};
    /// # use std::time::Duration;
    /// let port: u16 = 123;
    /// // ip is an IpAddr type
    /// let ip = IpAddr::V6(Ipv6Addr::new(0, 0, 0, 0, 0, 0, 0, 1));
    /// let socket = SocketAddr::new(ip, port);
    /// let payload = vec![0, 1, 2, 3];
    /// let wait = Duration::from_secs(1);
    /// let result = scanner.udp_scan(socket, payload, wait).await;
    /// // returns Result which is either Ok(true) if response received, or Ok(false) if timed out.
    /// // Err is returned for other I/O errors.
    async fn udp_scan(
        &self,
        socket: SocketAddr,
        payload: &[u8],
        wait: Duration,
    ) -> io::Result<bool> {
        match self.udp_bind(socket).await {
            Ok(udp_socket) => {
                let mut buf = [0u8; 1024];

                udp_socket.connect(socket).await?;
                udp_socket.send(payload).await?;

                match io::timeout(wait, udp_socket.recv(&mut buf)).await {
                    Ok(size) => {
                        debug!("Received {} bytes", size);
                        self.fmt_ports(socket);
                        Ok(true)
                    }
                    Err(e) => {
                        if e.kind() == io::ErrorKind::TimedOut {
                            Ok(false)
                        } else {
                            Err(e)
                        }
                    }
                }
            }
            Err(e) => {
                println!("Err E binding sock {:?}", e);
                Err(e)
            }
        }
    }

    /// Formats and prints the port status
    fn fmt_ports(&self, socket: SocketAddr) {
        if !self.greppable {
            if self.accessible {
                println!("Open {socket}");
            } else {
                println!("Open {}", socket.to_string().purple());
            }
        }
    }
}

#[cfg(test)]
mod tests {
    use std::{net::IpAddr, time::Duration};

    use crate::input::{PortRange, ScanOrder};

    use super::*;

    #[tokio::test]
    async fn scanner_runs() {
        // Makes sure the program still runs and doesn't panic
        let addrs = vec!["127.0.0.1".parse::<IpAddr>().unwrap()];
        let range = PortRange {
            start: 1,
            end: 1_000,
        };
        let strategy = PortStrategy::pick(&Some(range), None, ScanOrder::Random);
        let scanner = Scanner::new(
            &addrs,
            10,
            Duration::from_millis(100),
            1,
            true,
            strategy,
            true,
            vec![9000],
            false,
        );
        scanner.run().await;
    }
    #[tokio::test]
    async fn ipv6_scanner_runs() {
        // Makes sure the program still runs and doesn't panic
        let addrs = vec!["::1".parse::<IpAddr>().unwrap()];
        let range = PortRange {
            start: 1,
            end: 1_000,
        };
        let strategy = PortStrategy::pick(&Some(range), None, ScanOrder::Random);
        let scanner = Scanner::new(
            &addrs,
            10,
            Duration::from_millis(100),
            1,
            true,
            strategy,
            true,
            vec![9000],
            false,
        );

        scanner.run().await;
    }
    #[tokio::test]
    async fn quad_zero_scanner_runs() {
        let addrs = vec!["0.0.0.0".parse::<IpAddr>().unwrap()];
        let range = PortRange {
            start: 1,
            end: 1_000,
        };
        let strategy = PortStrategy::pick(&Some(range), None, ScanOrder::Random);
        let scanner = Scanner::new(
            &addrs,
            10,
            Duration::from_millis(100),
            1,
            true,
            strategy,
            true,
            vec![9000],
            false,
        );
        scanner.run().await;
    }
    #[tokio::test]
    async fn google_dns_runs() {
        let addrs = vec!["8.8.8.8".parse::<IpAddr>().unwrap()];
        let range = PortRange {
            start: 400,
            end: 445,
        };
        let strategy = PortStrategy::pick(&Some(range), None, ScanOrder::Random);
        let scanner = Scanner::new(
            &addrs,
            10,
            Duration::from_millis(100),
            1,
            true,
            strategy,
            true,
            vec![9000],
            false,
        );
        scanner.run().await;
    }
    #[tokio::test]
    async fn infer_ulimit_lowering_no_panic() {
        // Test behaviour on MacOS where ulimit is not automatically lowered
        let addrs = vec!["8.8.8.8".parse::<IpAddr>().unwrap()];

        // mac should have this automatically scaled down
        let range = PortRange {
            start: 400,
            end: 600,
        };
        let strategy = PortStrategy::pick(&Some(range), None, ScanOrder::Random);
        let scanner = Scanner::new(
            &addrs,
            10,
            Duration::from_millis(100),
            1,
            true,
            strategy,
            true,
            vec![9000],
            false,
        );
        block_on(scanner.run());
        assert_eq!(1, 1);
    }

    #[test]
    fn udp_scan_runs() {
        // Makes sure the program still runs and doesn't panic
        let addrs = vec!["127.0.0.1".parse::<IpAddr>().unwrap()];
        let range = PortRange {
            start: 1,
            end: 1_000,
        };
        let strategy = PortStrategy::pick(&Some(range), None, ScanOrder::Random);
        let scanner = Scanner::new(
            &addrs,
            10,
            Duration::from_millis(100),
            1,
            true,
            strategy,
            true,
            vec![9000],
            true,
        );
        block_on(scanner.run());
        // if the scan fails, it wouldn't be able to assert_eq! as it panicked!
        assert_eq!(1, 1);
    }
    #[test]
    fn udp_ipv6_runs() {
        // Makes sure the program still runs and doesn't panic
        let addrs = vec!["::1".parse::<IpAddr>().unwrap()];
        let range = PortRange {
            start: 1,
            end: 1_000,
        };
        let strategy = PortStrategy::pick(&Some(range), None, ScanOrder::Random);
        let scanner = Scanner::new(
            &addrs,
            10,
            Duration::from_millis(100),
            1,
            true,
            strategy,
            true,
            vec![9000],
            true,
        );
        block_on(scanner.run());
        // if the scan fails, it wouldn't be able to assert_eq! as it panicked!
        assert_eq!(1, 1);
    }
    #[test]
    fn udp_quad_zero_scanner_runs() {
        let addrs = vec!["0.0.0.0".parse::<IpAddr>().unwrap()];
        let range = PortRange {
            start: 1,
            end: 1_000,
        };
        let strategy = PortStrategy::pick(&Some(range), None, ScanOrder::Random);
        let scanner = Scanner::new(
            &addrs,
            10,
            Duration::from_millis(100),
            1,
            true,
            strategy,
            true,
            vec![9000],
            true,
        );
        block_on(scanner.run());
        assert_eq!(1, 1);
    }
    #[test]
    fn udp_google_dns_runs() {
        let addrs = vec!["8.8.8.8".parse::<IpAddr>().unwrap()];
        let range = PortRange {
            start: 100,
            end: 150,
        };
        let strategy = PortStrategy::pick(&Some(range), None, ScanOrder::Random);
        let scanner = Scanner::new(
            &addrs,
            10,
            Duration::from_millis(100),
            1,
            true,
            strategy,
            true,
            vec![9000],
            true,
        );
        scanner.run().await;
    }
}<|MERGE_RESOLUTION|>--- conflicted
+++ resolved
@@ -1,9 +1,7 @@
 //! Core functionality for actual scanning behaviour.
-<<<<<<< HEAD
 use std::collections::HashSet;
 use std::fmt::{Debug, Formatter};
 use std::sync::Arc;
-=======
 use crate::generated::get_parsed_data;
 use crate::port_strategy::PortStrategy;
 use log::debug;
@@ -17,7 +15,6 @@
 use colored::Colorize;
 use futures::stream::FuturesUnordered;
 use std::collections::BTreeMap;
->>>>>>> d9dec001
 use std::{
     net::{IpAddr, SocketAddr},
     num::NonZeroU8,
@@ -114,11 +111,7 @@
 
         for _ in 0..self.0.batch_size {
             if let Some(socket) = socket_iterator.next() {
-<<<<<<< HEAD
-                ftrs.push(self.clone().scan_socket(socket));
-=======
                 ftrs.push(self.scan_socket(socket, udp_map.clone()));
->>>>>>> d9dec001
             } else {
                 break;
             }
@@ -132,11 +125,7 @@
 
         while let Some(result) = ftrs.next().await {
             if let Some(socket) = socket_iterator.next() {
-<<<<<<< HEAD
-                ftrs.push(self.clone().scan_socket(socket));
-=======
                 ftrs.push(self.scan_socket(socket, udp_map.clone()));
->>>>>>> d9dec001
             }
 
             match result {
@@ -168,10 +157,6 @@
     /// ```
     ///
     /// Note: `self` must contain `self.ip`.
-<<<<<<< HEAD
-    async fn scan_socket(self, socket: SocketAddr) -> io::Result<SocketAddr> {
-        let tries = self.0.tries.get();
-=======
     async fn scan_socket(
         &self,
         socket: SocketAddr,
@@ -180,7 +165,6 @@
         if self.udp {
             return self.scan_udp_socket(socket, udp_map).await;
         }
->>>>>>> d9dec001
 
         let tries = self.tries.get();
         for nr_try in 1..=tries {
