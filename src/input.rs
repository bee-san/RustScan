//! Provides a means to read, parse and hold configuration options for scans.
<<<<<<< HEAD
use std::collections::HashMap;
use std::fs;
use std::path::PathBuf;

use serde_derive::Deserialize;
use structopt::{clap::arg_enum, StructOpt};
=======
use clap::{Parser, ValueEnum};
use serde_derive::Deserialize;
use std::collections::HashMap;
use std::fs;
use std::path::PathBuf;
>>>>>>> 9f35cd43

const LOWEST_PORT_NUMBER: u16 = 1;
const TOP_PORT_NUMBER: u16 = 65535;

/// Represents the strategy in which the port scanning will run.
///   - Serial will run from start to end, for example 1 to 1_000.
///   - Random will randomize the order in which ports will be scanned.
#[derive(Deserialize, Debug, ValueEnum, Clone, Copy, PartialEq, Eq)]
pub enum ScanOrder {
    Serial,
    Random,
}

/// Represents the scripts variant.
///   - none will avoid running any script, only portscan results will be shown.
///   - default will run the default embedded nmap script, that's part of RustScan since the beginning.
///   - custom will read the ScriptConfig file and the available scripts in the predefined folders
#[derive(Deserialize, Debug, ValueEnum, Clone, PartialEq, Eq, Copy)]
pub enum ScriptsRequired {
    None,
    Default,
    Custom,
}

/// Represents the range of ports to be scanned.
#[derive(Deserialize, Debug, Clone, PartialEq, Eq)]
pub struct PortRange {
    pub start: u16,
    pub end: u16,
}

#[cfg(not(tarpaulin_include))]
fn parse_range(input: &str) -> Result<PortRange, String> {
    let range = input
        .split('-')
        .map(str::parse)
        .collect::<Result<Vec<u16>, std::num::ParseIntError>>();

    if range.is_err() {
        return Err(String::from(
            "the range format must be 'start-end'. Example: 1-1000.",
        ));
    }

    match range.unwrap().as_slice() {
        [start, end] => Ok(PortRange {
            start: *start,
            end: *end,
        }),
        _ => Err(String::from(
            "the range format must be 'start-end'. Example: 1-1000.",
        )),
    }
}

#[derive(Parser, Debug, Clone)]
#[command(
    name = "rustscan",
    version = env!("CARGO_PKG_VERSION"),
    max_term_width = 120,
    help_template = "{bin} {version}\n{about}\n\nUSAGE:\n    {usage}\n\nOPTIONS:\n{options}",
)]
#[allow(clippy::struct_excessive_bools)]
/// Fast Port Scanner built in Rust.
/// WARNING Do not use this program against sensitive infrastructure since the
/// specified server may not be able to handle this many socket connections at once.
/// - Discord  <http://discord.skerritt.blog>
/// - GitHub <https://github.com/RustScan/RustScan>
pub struct Opts {
    /// A comma-delimited list or newline-delimited file of separated CIDRs, IPs, or hosts to be scanned.
    #[arg(short, long, value_delimiter = ',')]
    pub addresses: Vec<String>,

    /// A list of comma separated ports to be scanned. Example: 80,443,8080.
    #[arg(short, long, value_delimiter = ',')]
    pub ports: Option<Vec<u16>>,

    /// A range of ports with format start-end. Example: 1-1000.
    #[arg(short, long, conflicts_with = "ports", value_parser = parse_range)]
    pub range: Option<PortRange>,

    /// Whether to ignore the configuration file or not.
    #[arg(short, long)]
    pub no_config: bool,

    /// Custom path to config file
    #[arg(short, long, value_parser)]
    pub config_path: Option<PathBuf>,

    /// Greppable mode. Only output the ports. No Nmap. Useful for grep or outputting to a file.
    #[arg(short, long)]
    pub greppable: bool,

    /// Accessible mode. Turns off features which negatively affect screen readers.
    #[arg(long)]
    pub accessible: bool,

    /// A comma-delimited list or file of DNS resolvers.
    #[arg(long)]
    pub resolver: Option<String>,

    /// The batch size for port scanning, it increases or slows the speed of
    /// scanning. Depends on the open file limit of your OS.  If you do 65535
    /// it will do every port at the same time. Although, your OS may not
    /// support this.
    #[arg(short, long, default_value = "4500")]
    pub batch_size: u16,

    /// The timeout in milliseconds before a port is assumed to be closed.
    #[arg(short, long, default_value = "1500")]
    pub timeout: u32,

    /// The number of tries before a port is assumed to be closed.
    /// If set to 0, rustscan will correct it to 1.
    #[arg(long, default_value = "1")]
    pub tries: u8,

    /// Automatically ups the ULIMIT with the value you provided.
    #[arg(short, long)]
    pub ulimit: Option<u64>,

    /// The order of scanning to be performed. The "serial" option will
    /// scan ports in ascending order while the "random" option will scan
    /// ports randomly.
    #[arg(long, value_enum, ignore_case = true, default_value = "serial")]
    pub scan_order: ScanOrder,

    /// Level of scripting required for the run.
    #[arg(long, value_enum, ignore_case = true, default_value = "default")]
    pub scripts: ScriptsRequired,

    /// Use the top 1000 ports.
    #[arg(long)]
    pub top: bool,

    /// The Script arguments to run.
    /// To use the argument -A, end RustScan's args with '-- -A'.
    /// Example: 'rustscan -t 1500 -a 127.0.0.1 -- -A -sC'.
    /// This command adds -Pn -vvv -p $PORTS automatically to nmap.
    /// For things like --script '(safe and vuln)' enclose it in quotations marks \"'(safe and vuln)'\"
    #[arg(last = true)]
    pub command: Vec<String>,

    /// A list of comma separated ports to be excluded from scanning. Example: 80,443,8080.
    #[arg(short, long, value_delimiter = ',')]
    pub exclude_ports: Option<Vec<u16>>,

    /// UDP scanning mode, finds UDP ports that send back responses
    #[arg(long)]
    pub udp: bool,
}

#[cfg(not(tarpaulin_include))]
impl Opts {
    pub fn read() -> Self {
        let mut opts = Opts::parse();

        if opts.ports.is_none() && opts.range.is_none() {
            opts.range = Some(PortRange {
                start: LOWEST_PORT_NUMBER,
                end: TOP_PORT_NUMBER,
            });
        }

        opts
    }

    /// Reads the command line arguments into an Opts struct and merge
    /// values found within the user configuration file.
    pub fn merge(&mut self, config: &Config) {
        if !self.no_config {
            self.merge_required(config);
            self.merge_optional(config);
        }
    }

    fn merge_required(&mut self, config: &Config) {
        macro_rules! merge_required {
            ($($field: ident),+) => {
                $(
                    if let Some(e) = &config.$field {
                        self.$field = e.clone();
                    }
                )+
            }
        }

        merge_required!(
            addresses, greppable, accessible, batch_size, timeout, tries, scan_order, scripts,
            command, udp
        );
    }

    fn merge_optional(&mut self, config: &Config) {
        macro_rules! merge_optional {
            ($($field: ident),+) => {
                $(
                    if config.$field.is_some() {
                        self.$field = config.$field.clone();
                    }
                )+
            }
        }

        // Only use top ports when the user asks for them
        if self.top && config.ports.is_some() {
            let mut ports: Vec<u16> = Vec::with_capacity(config.ports.as_ref().unwrap().len());
            for entry in config.ports.as_ref().unwrap().keys() {
                ports.push(entry.parse().unwrap());
            }
            self.ports = Some(ports);
        }

        merge_optional!(range, resolver, ulimit, exclude_ports);
    }
}

impl Default for Opts {
    fn default() -> Self {
        Self {
            addresses: vec![],
            ports: None,
            range: None,
            greppable: true,
            batch_size: 0,
            timeout: 0,
            tries: 0,
            ulimit: None,
            command: vec![],
            accessible: false,
            resolver: None,
            scan_order: ScanOrder::Serial,
            no_config: true,
            top: false,
            scripts: ScriptsRequired::Default,
            config_path: None,
            exclude_ports: None,
            udp: false,
        }
    }
}

/// Struct used to deserialize the options specified within our config file.
/// These will be further merged with our command line arguments in order to
/// generate the final Opts struct.
#[cfg(not(tarpaulin_include))]
#[derive(Debug, Deserialize)]
pub struct Config {
    addresses: Option<Vec<String>>,
    ports: Option<HashMap<String, u16>>,
    range: Option<PortRange>,
    greppable: Option<bool>,
    accessible: Option<bool>,
    batch_size: Option<u16>,
    timeout: Option<u32>,
    tries: Option<u8>,
    ulimit: Option<u64>,
    resolver: Option<String>,
    scan_order: Option<ScanOrder>,
    command: Option<Vec<String>>,
    scripts: Option<ScriptsRequired>,
    exclude_ports: Option<Vec<u16>>,
    udp: Option<bool>,
}

#[cfg(not(tarpaulin_include))]
#[allow(clippy::doc_link_with_quotes)]
impl Config {
    /// Reads the configuration file with TOML format and parses it into a
    /// Config struct.
    ///
    /// # Format
    ///
    /// addresses = ["127.0.0.1", "127.0.0.1"]
    /// ports = [80, 443, 8080]
    /// greppable = true
    /// scan_order: "Serial"
    /// exclude_ports = [8080, 9090, 80]
    /// udp = false
    ///
    pub fn read(custom_config_path: Option<PathBuf>) -> Self {
        let mut content = String::new();
        let config_path = custom_config_path.unwrap_or_else(default_config_path);
        if config_path.exists() {
            content = fs::read_to_string(config_path).unwrap_or_default()
        }

        let config: Config = match toml::from_str(&content) {
            Ok(config) => config,
            Err(e) => {
                println!("Found {e} in configuration file.\nAborting scan.\n");
                std::process::exit(1);
            }
        };

        config
    }
}

/// Constructs default path to config toml
pub fn default_config_path() -> PathBuf {
    let Some(mut config_path) = dirs::home_dir() else {
        panic!("Could not infer config file path.");
    };
    config_path.push(".rustscan.toml");
    config_path
}

#[cfg(test)]
mod tests {
    use clap::{CommandFactory, Parser};
    use parameterized::parameterized;

    use super::{Config, Opts, PortRange, ScanOrder, ScriptsRequired};

    impl Config {
        fn default() -> Self {
            Self {
                addresses: Some(vec!["127.0.0.1".to_owned()]),
                ports: None,
                range: None,
                greppable: Some(true),
                batch_size: Some(25_000),
                timeout: Some(1_000),
                tries: Some(1),
                ulimit: None,
                command: Some(vec!["-A".to_owned()]),
                accessible: Some(true),
                resolver: None,
                scan_order: Some(ScanOrder::Random),
                scripts: None,
                exclude_ports: None,
                udp: Some(false),
            }
        }
    }

    #[test]
    fn verify_cli() {
        Opts::command().debug_assert();
    }

    #[parameterized(input = {
        vec!["rustscan", "--addresses", "127.0.0.1"],
        vec!["rustscan", "--addresses", "127.0.0.1", "--", "-sCV"],
        vec!["rustscan", "--addresses", "127.0.0.1", "--", "-A"],
        vec!["rustscan", "-t", "1500", "-a", "127.0.0.1", "--", "-A", "-sC"],
        vec!["rustscan", "--addresses", "127.0.0.1", "--", "--script", r#""'(safe and vuln)'""#],
    }, command = {
        vec![],
        vec!["-sCV".to_owned()],
        vec!["-A".to_owned()],
        vec!["-A".to_owned(), "-sC".to_owned()],
        vec!["--script".to_owned(), "\"'(safe and vuln)'\"".to_owned()],
    })]
    fn parse_trailing_command(input: Vec<&str>, command: Vec<String>) {
        let opts = Opts::parse_from(input);

        assert_eq!(vec!["127.0.0.1".to_owned()], opts.addresses);
        assert_eq!(command, opts.command);
    }

    #[test]
    fn opts_no_merge_when_config_is_ignored() {
        let mut opts = Opts::default();
        let config = Config::default();

        opts.merge(&config);

        assert_eq!(opts.addresses, Vec::<String>::new());
        assert!(opts.greppable);
        assert!(!opts.accessible);
        assert_eq!(opts.timeout, 0);
        assert_eq!(opts.command, Vec::<String>::new());
        assert_eq!(opts.scan_order, ScanOrder::Serial);
    }

    #[test]
    fn opts_merge_required_arguments() {
        let mut opts = Opts::default();
        let config = Config::default();

        opts.merge_required(&config);

        assert_eq!(opts.addresses, config.addresses.unwrap());
        assert_eq!(opts.greppable, config.greppable.unwrap());
        assert_eq!(opts.timeout, config.timeout.unwrap());
        assert_eq!(opts.command, config.command.unwrap());
        assert_eq!(opts.accessible, config.accessible.unwrap());
        assert_eq!(opts.scan_order, config.scan_order.unwrap());
        assert_eq!(opts.scripts, ScriptsRequired::Default);
    }

    #[test]
    fn opts_merge_optional_arguments() {
        let mut opts = Opts::default();
        let config = Config {
            range: Some(PortRange {
                start: 1,
                end: 1_000,
            }),
            ulimit: Some(1_000),
            resolver: Some("1.1.1.1".to_owned()),
            ..Config::default()
        };

        opts.merge_optional(&config);

        assert_eq!(opts.range, config.range);
        assert_eq!(opts.ulimit, config.ulimit);
        assert_eq!(opts.resolver, config.resolver);
    }
}<|MERGE_RESOLUTION|>--- conflicted
+++ resolved
@@ -1,18 +1,10 @@
 //! Provides a means to read, parse and hold configuration options for scans.
-<<<<<<< HEAD
 use std::collections::HashMap;
 use std::fs;
 use std::path::PathBuf;
 
 use serde_derive::Deserialize;
 use structopt::{clap::arg_enum, StructOpt};
-=======
-use clap::{Parser, ValueEnum};
-use serde_derive::Deserialize;
-use std::collections::HashMap;
-use std::fs;
-use std::path::PathBuf;
->>>>>>> 9f35cd43
 
 const LOWEST_PORT_NUMBER: u16 = 1;
 const TOP_PORT_NUMBER: u16 = 65535;
