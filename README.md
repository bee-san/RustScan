<p align="center">
➡️
<a href="https://discord.gg/GFrQsGy">Discord</a> |
 <a href="https://github.com/RustScan/RustScan#-full-installation-guide">Installation Guide</a> |
 <a href="https://github.com/RustScan/RustScan#-usage">Usage Guide</a>
 ⬅️
<br>
<img src="pictures/rustscan.png" height=400px width=400px>
</p>
<p align="center">
<u><b> Turns a 17 minutes Nmap scan into 19 seconds. </b></u><br> Find all open ports <b>fast</b> with RustScan, automatically pipe them into Nmap.
</p>
<p align="center">
<img alt="AUR version" src="https://img.shields.io/aur/version/rustscan">
<img src="https://img.shields.io/badge/Built%20with-Rust-Purple">
<img alt="GitHub commit activity" src="https://img.shields.io/github/commit-activity/w/brandonskerritt/rustscan">
<img alt="GitHub All Releases" src="https://img.shields.io/github/downloads/rustscan/rustscan/total?label=GitHub%20Downloads">
<img alt="Crates.io" src="https://img.shields.io/crates/d/rustscan?label=Cargo%20Downloads">
<img alt="Discord" src="https://img.shields.io/discord/736614461313515576">
<img alt="Actions" src="https://github.com/RustScan/RustScan/workflows/Continuous%20integration/badge.svg?branch=master">
</p>
<hr>

| <p align="center"><a href="https://hub.docker.com/r/cmnatic/rustscan">🐋 Docker (Recommended) </a></p> | <p align="center"><a href="https://github.com/RustScan/RustScan/releases">👩‍💻 Kali / Debian </p> | <p align="center"><a href="https://aur.archlinux.org/packages/rustscan/">🏗️ Arch </a></p> | <p align="center"><a href="https://crates.io/crates/rustscan">🔧 Cargo (Universal) </a></p> |
| ---- | ---- | ---- | --- |
| <p align="center"><img src="https://github.com/RustScan/RustScan/blob/master/pictures/docker.png?raw=true" /></p> | <p align="center"><img src="https://github.com/RustScan/RustScan/blob/master/pictures/kali.png?raw=true" /></p> | <p align="center"><img src="https://github.com/RustScan/RustScan/blob/master/pictures/arch.png?raw=true" /></p> | <p align="center"><img src="https://github.com/RustScan/RustScan/blob/master/pictures/rust.png?raw=true" /></p>
| `docker pull rustscan/rustscan:alpine` <p>[Usage](https://github.com/RustScan/RustScan#docker-whale) | [Read the install guide](https://github.com/brandonskerritt/RustScan/blob/master/README.md#%EF%B8%8F-debian--kali) | `yay -S rustscan` | `cargo install rustscan`

<hr>

# 🤔 What is this?
1. Find ports quickly using Rustscan (**3 seconds at its fastest**).
2. Automatically runs `nmap` on those ports.
3. ???
4. Profit!

<table>
  <tr>
  <th>Name</th>
    <th>⚡ Nmap <b>with RustScan</b> ⚡ </th>
    <th>🐢 Nmap 🐢</th>
  </tr>
  <tr>
  <th>Gif</th>
    <td><img src="https://github.com/RustScan/RustScan/blob/master/pictures/with_rustscan.gif?raw=true" alt="The guy she tells you not to worry about"></td>
    <td><img src="https://github.com/RustScan/RustScan/blob/master/pictures/without_rustscan.gif?raw=true" alt="You"></td>
  </tr>
  <tr>
  <th>Time</th>
    <td><b>39 seconds</b></td>
    <td><b>17 minutes and 41 seconds</b></td>
  </tr>
</table>

<sub><b>Note</b> This is an older gif. RustScan's current top speed is 3 seconds for all 65k ports. This gif is 26 seconds.</sub><br>

RustScans **only** job is to reduce the friction between finding open ports and inputting them into nmap.

# ✨ Features
* Scans all 65k ports in **8 seconds** (on 10k batch size).
* Saves you time by automatically piping it into Nmap. No more manual copying and pasting!
* Does one thing and does it well. **Only** purpose is to improve Nmap, not replace it!
* Let's you choose what Nmap commands to run, or uses the default.
* IPv6 Support

## ‼️ Important Links

| Installation Guide | Documentation | Discord |
| ------------------ | ------------- | ------- |
| 📖 [Installation Guide](https://github.com/RustScan/RustScan#-full-installation-guide) | 📚 [Documentation](https://rustscan.github.io/RustScan/) | 🦜 [Discord](https://discord.gg/GFrQsGy)

## 🙋 Table of Contents
* 📖 [Installation Guide](https://github.com/RustScan/RustScan#-full-installation-guide)
* 🐋 [Docker Usage](https://github.com/RustScan/RustScan#docker-whale)
* 🦜 [Discord](https://discord.gg/GFrQsGy)
* 🤸 [Usage](https://github.com/RustScan/RustScan#-usage)
* 🎪 [Community](https://github.com/RustScan/RustScan#-community)

# 🔭 Why RustScan?
Why spend time running fast scans and manually copying the ports, or waiting for a 20 minute scan to finish when you can just do all 65k ports in less than a minute?

![gif](https://github.com/RustScan/RustScan/blob/master/pictures/8seconds.gif?raw=true)

**RustScan running in 8 seconds and finding all open ports out of 65k.**

## 📊 RustScan vs Nmap vs MassScan

| **Name**                                                                                   | RustScan | Nmap | Masscan |
| ------------------------------------------------------------------------------------------ | -------- | ---- | ------- |
| Fast                                                                                       | ✅        | ❌    | ✅       |
| Actually useful                                                                            | ❌        | ✅    | ❌       |
| Realises it's not useful, and pipes the only useful data into the only useful port scanner | ✅        | ❌    | ❌       |

# 📖 Full Installation Guide
**You need Nmap**. If you have Kali Linux or Parrot OS installed, you already have Nmap. If not, [follow the nmap install guide](https://nmap.org/download.html).

The easiest way to install RustScan is to use one of the packages provided for your system, such as HomeBrew or Yay for Arch Linux.

The most universal way is to use `cargo`, Rust's built in package manager (think Pip but for Rust). [Follow this guide to installing Rust & Cargo](https://doc.rust-lang.org/cargo/getting-started/installation.html).

If you face any issues at all, please leave a GitHub issue. I have only tested this on Linux, so there may be issues for Mac OS or Windows.

Note: sometimes Rust doesn't add Cargo to the path. Please see [this issue](https://github.com/rust-lang/rustup/issues/2436) for how to fix that.

## 🖥️ Debian / Kali

Download the .deb file from the releases page:

[https://github.com/brandonskerritt/RustScan/releases](https://github.com/brandonskerritt/RustScan/releases)

Run the commpand `dpkg -i` on the file.

Note: sometimes you can double click the file to achieve the same result.

## Docker :whale:

Docker is the recommended way of installing RustScan. This is because:
* It has a high open file descriptor limit, which is one of the [main problems](https://github.com/RustScan/RustScan/issues/40) with RustScan. Now you don't have to fiddle around trying to understand your OS.
* It works on all systems, regardless of OS. Even Windows, which we don't officially support.
* The Docker image uses the latest build from Cargo, our main source-of-truth package. This means that you will always be using the latest version.
* No need to install Rust, Cargo, or Nmap.

To install Docker, [follow their guide](https://docs.docker.com/engine/install/).

**Once Docker is installed, you can either build your own image using the `Dockerfile` (alpine) provided in the repo, or alternatively, use the published Docker image like below (most convenient)**

Please see our [DockerHub](https://hub.docker.com/repository/docker/rustscan/rustscan) for further info, however, note that we have two Docker images:
```
rustscan/rustscan:alpine

rustscan/rustscan:latest
```
We strongly recommend using the `alpine` tag, as this is the latest major - stable - release of RustScan. This READMDE uses the `alpine` image by default, however, note that the`latest` image is considered experimental.

#### To get started:

Simply run this command against the IP you want to target:

```bash
docker run -it --rm --name rustscan rustscan/rustscan:alpine <rustscan arguments here> <ip address to scan>
```

Note: this will scan the Docker's localhost, not your own.

Once done, you will no longer need to re-download the image (except when RustScan updates) and can use RustScan like a normal application.

You will have to run this command every time, so we suggest aliasing it to something memorable.

```bash
alias rustscan='docker run -it --rm --name rustscan rustscan/rustscan:alpine'
```

Then we can:

```bash
rustscan 127.0.0.1 -t 500 -b 1500 -- -A
```

#### To build your own image:

Download the repo:
```bash
git clone https://github.com/RustScan/RustScan.git
```

Ensure you navigate to the download location of the repo:
```bash
cd /path/to/download/RustScan
```

Build away!
```bash
docker build -t <yourimagename> .
```

## 🍺 HomeBrew

**Note for Mac users** Mac OS has a very, very small ulimit size. This will negatively impact RustScan by a significant amount. Please use the Docker container, or tell RustScan to up the ulimit size on every run.

Tap the brew:

```bash
brew tap brandonskerritt/rustscan
```

Install it:

```bash
brew install rustscan
```

## 🔧 Building it yourself

1. Git clone the repo.
2. Install Rust. You can do this with `curl --proto '=https' --tlsv1.2 -sSf https://sh.rustup.rs | sh` which I took from the Rust website https://www.rust-lang.org/tools/install
3. cd into the Git repo, and run `cargo build --release`
4. The binary is located at `target/release/rustscan`
5. Symlink to the binary or something. Whatever you want!

## 🦊 Community Distributions
Here are all of RustScan's community distributions.

If you maintain a community distribution and want it listed here, leave an issue / pull request / Discord message or however you want to let us know.

* [OpenSuse](https://software.opensuse.org/package/rustscan?search_term=rustscan)
* [Fedora/CentOS](https://copr.fedorainfracloud.org/coprs/atim/rustscan/)

[![Packaging status](https://repology.org/badge/vertical-allrepos/rustscan.svg)](https://repology.org/project/rustscan/versions)

# 🤸 Usage

```console
$ rustscan -h

<<<<<<< HEAD
=======
```
rustscan 1.7.1
>>>>>>> 9717fc66
Fast Port Scanner built in Rust. WARNING Do not use this program against sensitive infrastructure since the specified
server may not be able to handle this many socket connections at once. - Discord https://discord.gg/GFrQsGy - GitHub
https://github.com/RustScan/RustScan

USAGE:
    rustscan [FLAGS] [OPTIONS] <ips>... [-- <command>...]

FLAGS:
    -h, --help       Prints help information
    -q, --quiet      Quiet mode. Only output the ports. No Nmap. Useful for grep or outputting to a file
    -V, --version    Prints version information

OPTIONS:
    -b, --batch-size <batch-size>    The batch size for port scanning, it increases or slows the speed of scanning.
                                     Depends on the open file limit of your OS.  If you do 65535 it will do every port
                                     at the same time. Although, your OS may not support this [default: 4500]
        --scan-order <scan-order>    The order of scanning to be performed. The "serial" option will scan ports in
                                     ascending order while the "random" option will scan ports randomly [default:
                                     serial]  [possible values: Serial, Random]
    -t, --timeout <timeout>          The timeout in milliseconds before a port is assumed to be closed [default: 1500]
    -u, --ulimit <ulimit>            Automatically ups the ULIMIT with the value you provided

ARGS:
<<<<<<< HEAD
    <ips-or-hosts>...    A list of comma separated IP addresses or hosts to be scanned
    <command>...         The Nmap arguments to run. To use the argument -A, end RustScan's args with '-- -A'.
                         Example: 'rustscan -t 1500 127.0.0.1 -- -A -sC'. This command adds -Pn -vvv -p $PORTS
                         automatically to nmap. For things like --script '(safe and vuln)' enclose it in quotations
                         marks \"'(safe and vuln)'\"")
=======
    <ips>...        A list of comma separated IP addresses to be scanned
    <command>...    The Nmap arguments to run. To use the argument -A, end RustScan's args with '-- -A'. Example:
                    'rustscan -T 1500 127.0.0.1 -- -A -sC'. This command adds -Pn -vvv -p $PORTS automatically to
                    nmap. For things like --script '(safe and vuln)' enclose it in quotations marks \"'(safe and
                    vuln)'\"")
>>>>>>> 9717fc66
```

The format is `rustscan -b 500 -T 1500 192.168.0.1` to scan 192.168.0.1 with 500 batch size with a timeout of 1500ms. The timeout is how long RustScan waits for a response until it assumes the port is closed.

The batch size determines how fast RustScan is. Set it to 65k, and it will scan all 65k ports at the same time. This means at at 65k batch size, RustScan will take TIMEOUT long to scan all ports. Essentially, if timeout is 1000ms, **RustScan can scan in 1 second**.

Your operating system may not support this, but it is worth it to play around and see where your open file limit is. Shortly I will be releasing a dockerised version with a much larger open file limit, so this will be possible.

## ⚠️ WARNING

This program, by default, scans 5000 ports at a time (5000 per second).

This may cause damage to a server, or may make it incredibly obvious you are scanning the server.

There are 2 ways to deal with this;
1. Decrease batch size
`rustscan -b 10` will run 10 port scans for 1 second, and then another 10 for 1 second and so on.
2. Increase timeout
`rustscan -T 5000` will mean RustScan waits 5 seconds until it scans the next ports.

You can also use both of these at the same time, to make it as slow or as fast as you want. A fun favourite is 65535 batch size with 1 second timeout. Theoretically, this scans all 65535 ports in 1 second.

**Please** do not use this tool against sensitive servers. It is designed mainly for Capture the Flag events, not real world servers with sensitive data.

## 🚨 Thread Panicked at Main: Too Many Open Files
This is the most common error found in RustScan.

The open file limit is how many open sockets you can have at any given time.

This limit changes from OS to OS.

RustScan does not automatically create defaults (other than 5000) like Nmap does with their -T1, -T2 system.

By figuring out for yourself the optimal batch size, you will know that RustScan is the most optimised port scanner for your system.

There are 2 things you can do:
1. Decrease batch size
2. Increase open file limit

Decreasing batch size slows down the program, so as long as it isn't too drastic, this is a good option.

Run these 3 commands:

```bash
ulimit -a
ulimit -Hn
ulimit -Sn
```

They will give you an idea on the open file limit of your OS.

If it says "250", run `rustscan -b 240` for a batch size of 240.

Increasing the open file limit increases speed, but poses danger. Although, **opening more file sockets on the specified IP address may damage it**.

To open more, set the ulimit to a higher number:

```bash
ulimit -n 5000
```

**Mac OS**
Mac OS has, from what I can tell, a naturally very low open file descriptor limit. The limit for Ubuntu is 8800. The limit for Mac OS is 255!

In this case, I would say it is safe to increase the open file limit. As most Linux based OS' have limits in the thousands.

Although, if this breaks anything, please don't blame me.

**Windows Subsystem for Linux**
Windows Subsystem for Linux does not support ulimit (see issue #39).

The best way is to use it on a host computer, in Docker, or in a VM that isn't WSL.

**Automatic Ulimit updating**
We are currently working on automatic Ulimit updating. If it is too high, it will lower itself. If it is too low, it will suggest a higher Ulimit. Watch [this issue](https://github.com/brandonskerritt/RustScan/issues/25) for more.

## 🔌 Nmap Custom Flags
To run your own nmap commands, end the RustScan command with `-- -A` where `--` indicates "end of RustScan flags, please do not parse anything further" and any flags after that will be entered into nmap.

RustScan automatically runs `nmap -vvv -p $PORTS $IP`. To make it run `-A`, execute the command `rustscan 127.0.0.1 -- -A`.

If you want to run commands such as `--script (vuln and safe)`, you will need to enclose it in quotations like so `--script '"(vuln and safe) or default"'`.

## 🎯 Increasing speed / accuracy
* Batch size

This increases speed, by allowing us to process more at once. Something experimental I am working on is changing the open file limit. You can do this manually with `ulimit -n 70000` and then running rustscan with `-b 65535`. This _should_ scan all 65535 ports at the exact same time. But this is extremely experimental.

For non-experimental speed increases, slowly increase the batch size until it no longer gets open ports, or it breaks.

* Accuracy (and some speed)

To increase accuracy, the easiest way is to increase the timeout. The default is 1.5 seconds, by setting it to 4 seconds (4000) we are telling RustScan "if we do not hear back from a port in 4 seconds, assume it is closed".

Decreasing accuracy gives some speed bonus, but my testing found that batch size dramatically changed the speed whereas timeout did, but not so much.

# 🎪 Community

Howdy Space Cow-Person 🤠🌌

RustScan is always looking for contributors. Whether that's spelling mistakes or major changes, your help is **wanted** and welcomed here.

Before contributing, read our [code of conduct](https://github.com/RustScan/RustScan/blob/master/CODE_OF_CONDUCT.md).

TL;DR if you abuse members of our community you will be **perma-banned** 🤗

RustScan has 2 major labels for GitHub issues you should look at:
* Good First issue
These are issues for newcomers to open source!
[https://github.com/RustScan/RustScan/issues?q=is%3Aopen+is%3Aissue+label%3A%22good+first+issue%22](https://github.com/RustScan/RustScan/issues?q=is%3Aopen+is%3Aissue+label%3A%22good+first+issue%22)
* Help wanted
These are issues that aren't really for newcomers, but we could still do wiht help!
[https://github.com/RustScan/RustScan/issues?q=is%3Aopen+is%3Aissue+label%3A%22good+first+issue%22+label%3A%22help+wanted%22](https://github.com/RustScan/RustScan/issues?q=is%3Aopen+is%3Aissue+label%3A%22good+first+issue%22+label%3A%22help+wanted%22)

If you want to, solve the issue or comment on the issue for help.

The flow for contributing to open source software is:
* Fork the repo
* Make changes
* Pull request to the repo

And then comment on the issue that you've done.

RustScan also has some `// TODO`'s in the codebase, which are meant more for the core team but we wouldn't say no to help with these issues.

If you have any feature suggestions or bugs, leave a GitHub issue. We welcome any and all support :D

We communicate over Discord. [Click here](https://discord.gg/GFrQsGy) to join our Discord community!

## Rewarding you
I cannot pay you :-( But, I can place your GitHub profile on the README under `#Contributors` as a thank you! :)


Please read the [contributing.md file](contributing.md)

## Contributors ✨
<!-- ALL-CONTRIBUTORS-BADGE:START - Do not remove or modify this section -->
[![All Contributors](https://img.shields.io/badge/all_contributors-17-orange.svg?style=flat-square)](#contributors-)
<!-- ALL-CONTRIBUTORS-BADGE:END -->

Thanks goes to these wonderful people ([emoji key](https://allcontributors.org/docs/en/emoji-key)):

<!-- ALL-CONTRIBUTORS-LIST:START - Do not remove or modify this section -->
<!-- prettier-ignore-start -->
<!-- markdownlint-disable -->
<table>
  <tr>
    <td align="center"><a href="https://skerritt.blog"><img src="https://avatars3.githubusercontent.com/u/10378052?v=4" width="100px;" alt=""/><br /><sub><b>Brandon</b></sub></a><br /><a href="#infra-brandonskerritt" title="Infrastructure (Hosting, Build-Tools, etc)">🚇</a> <a href="https://github.com/RustScan/RustScan/commits?author=brandonskerritt" title="Tests">⚠️</a> <a href="https://github.com/RustScan/RustScan/commits?author=brandonskerritt" title="Code">💻</a> <a href="#design-brandonskerritt" title="Design">🎨</a></td>
    <td align="center"><a href="https://sakiir.ovh"><img src="https://avatars1.githubusercontent.com/u/9950578?v=4" width="100px;" alt=""/><br /><sub><b>SakiiR</b></sub></a><br /><a href="https://github.com/RustScan/RustScan/commits?author=SakiiR" title="Code">💻</a> <a href="https://github.com/RustScan/RustScan/issues?q=author%3ASakiiR" title="Bug reports">🐛</a></td>
    <td align="center"><a href="https://github.com/smackhack"><img src="https://avatars2.githubusercontent.com/u/48143394?v=4" width="100px;" alt=""/><br /><sub><b>smackhack</b></sub></a><br /><a href="#ideas-smackhack" title="Ideas, Planning, & Feedback">🤔</a> <a href="#example-smackhack" title="Examples">💡</a></td>
    <td align="center"><a href="http://bernardoamc.github.io/"><img src="https://avatars0.githubusercontent.com/u/428984?v=4" width="100px;" alt=""/><br /><sub><b>Bernardo Araujo</b></sub></a><br /><a href="https://github.com/RustScan/RustScan/commits?author=bernardoamc" title="Code">💻</a> <a href="https://github.com/RustScan/RustScan/issues?q=author%3Abernardoamc" title="Bug reports">🐛</a> <a href="#design-bernardoamc" title="Design">🎨</a></td>
    <td align="center"><a href="https://github.com/Isona"><img src="https://avatars2.githubusercontent.com/u/11759523?v=4" width="100px;" alt=""/><br /><sub><b>Izzy Whistlecroft</b></sub></a><br /><a href="https://github.com/RustScan/RustScan/issues?q=author%3AIsona" title="Bug reports">🐛</a></td>
    <td align="center"><a href="https://imlonghao.com"><img src="https://avatars1.githubusercontent.com/u/4951333?v=4" width="100px;" alt=""/><br /><sub><b>imlonghao</b></sub></a><br /><a href="https://github.com/RustScan/RustScan/issues?q=author%3Aimlonghao" title="Bug reports">🐛</a> <a href="#maintenance-imlonghao" title="Maintenance">🚧</a></td>
    <td align="center"><a href="https://github.com/royharoush"><img src="https://avatars3.githubusercontent.com/u/8113056?v=4" width="100px;" alt=""/><br /><sub><b>royharoush</b></sub></a><br /><a href="#ideas-royharoush" title="Ideas, Planning, & Feedback">🤔</a> <a href="#design-royharoush" title="Design">🎨</a></td>
  </tr>
  <tr>
    <td align="center"><a href="https://github.com/Atul9"><img src="https://avatars1.githubusercontent.com/u/3390330?v=4" width="100px;" alt=""/><br /><sub><b>Atul Bhosale</b></sub></a><br /><a href="https://github.com/RustScan/RustScan/commits?author=Atul9" title="Code">💻</a></td>
    <td align="center"><a href="https://tgotwig.me"><img src="https://avatars0.githubusercontent.com/u/30773779?v=4" width="100px;" alt=""/><br /><sub><b>Thomas Gotwig</b></sub></a><br /><a href="#platform-TGotwig" title="Packaging/porting to new platform">📦</a></td>
    <td align="center"><a href="https://github.com/remigourdon"><img src="https://avatars3.githubusercontent.com/u/2874133?v=4" width="100px;" alt=""/><br /><sub><b>Rémi Gourdon</b></sub></a><br /><a href="https://github.com/RustScan/RustScan/commits?author=remigourdon" title="Documentation">📖</a> <a href="https://github.com/RustScan/RustScan/commits?author=remigourdon" title="Code">💻</a></td>
    <td align="center"><a href="https://cmnatic.co.uk"><img src="https://avatars3.githubusercontent.com/u/4163116?v=4" width="100px;" alt=""/><br /><sub><b>Ben (CMNatic)</b></sub></a><br /><a href="https://github.com/RustScan/RustScan/commits?author=cmnatic" title="Code">💻</a> <a href="https://github.com/RustScan/RustScan/commits?author=cmnatic" title="Documentation">📖</a> <a href="#design-cmnatic" title="Design">🎨</a></td>
    <td align="center"><a href="https://github.com/Ferryistaken"><img src="https://avatars3.githubusercontent.com/u/47927670?v=4" width="100px;" alt=""/><br /><sub><b>Alessandro Ferrari</b></sub></a><br /><a href="#content-Ferryistaken" title="Content">🖋</a></td>
    <td align="center"><a href="https://github.com/Phenomite"><img src="https://avatars2.githubusercontent.com/u/8285537?v=4" width="100px;" alt=""/><br /><sub><b>Phenomite</b></sub></a><br /><a href="#content-Phenomite" title="Content">🖋</a></td>
    <td align="center"><a href="https://supersandro.de/"><img src="https://avatars2.githubusercontent.com/u/7258858?v=4" width="100px;" alt=""/><br /><sub><b>Sandro</b></sub></a><br /><a href="#content-SuperSandro2000" title="Content">🖋</a> <a href="https://github.com/RustScan/RustScan/issues?q=author%3ASuperSandro2000" title="Bug reports">🐛</a> <a href="https://github.com/RustScan/RustScan/commits?author=SuperSandro2000" title="Code">💻</a></td>
  </tr>
  <tr>
    <td align="center"><a href="https://swag.lgbt"><img src="https://avatars2.githubusercontent.com/u/25358963?v=4" width="100px;" alt=""/><br /><sub><b>Cass</b></sub></a><br /><a href="#platform-caass" title="Packaging/porting to new platform">📦</a> <a href="https://github.com/RustScan/RustScan/commits?author=caass" title="Code">💻</a> <a href="https://github.com/RustScan/RustScan/issues?q=author%3Acaass" title="Bug reports">🐛</a></td>
    <td align="center"><a href="https://github.com/niklasmohrin"><img src="https://avatars0.githubusercontent.com/u/47574893?v=4" width="100px;" alt=""/><br /><sub><b>Niklas Mohrin</b></sub></a><br /><a href="https://github.com/RustScan/RustScan/commits?author=niklasmohrin" title="Documentation">📖</a></td>
    <td align="center"><a href="https://liberapay.com/Artem4/"><img src="https://avatars0.githubusercontent.com/u/5614476?v=4" width="100px;" alt=""/><br /><sub><b>Artem Polishchuk</b></sub></a><br /><a href="#platform-tim77" title="Packaging/porting to new platform">📦</a></td>
  </tr>
</table>

<!-- markdownlint-enable -->
<!-- prettier-ignore-end -->
<!-- ALL-CONTRIBUTORS-LIST:END -->

This project follows the [all-contributors](https://github.com/all-contributors/all-contributors) specification. Contributions of any kind welcome!<|MERGE_RESOLUTION|>--- conflicted
+++ resolved
@@ -212,11 +212,8 @@
 ```console
 $ rustscan -h
 
-<<<<<<< HEAD
-=======
 ```
 rustscan 1.7.1
->>>>>>> 9717fc66
 Fast Port Scanner built in Rust. WARNING Do not use this program against sensitive infrastructure since the specified
 server may not be able to handle this many socket connections at once. - Discord https://discord.gg/GFrQsGy - GitHub
 https://github.com/RustScan/RustScan
@@ -240,19 +237,11 @@
     -u, --ulimit <ulimit>            Automatically ups the ULIMIT with the value you provided
 
 ARGS:
-<<<<<<< HEAD
-    <ips-or-hosts>...    A list of comma separated IP addresses or hosts to be scanned
-    <command>...         The Nmap arguments to run. To use the argument -A, end RustScan's args with '-- -A'.
-                         Example: 'rustscan -t 1500 127.0.0.1 -- -A -sC'. This command adds -Pn -vvv -p $PORTS
-                         automatically to nmap. For things like --script '(safe and vuln)' enclose it in quotations
-                         marks \"'(safe and vuln)'\"")
-=======
     <ips>...        A list of comma separated IP addresses to be scanned
     <command>...    The Nmap arguments to run. To use the argument -A, end RustScan's args with '-- -A'. Example:
                     'rustscan -T 1500 127.0.0.1 -- -A -sC'. This command adds -Pn -vvv -p $PORTS automatically to
                     nmap. For things like --script '(safe and vuln)' enclose it in quotations marks \"'(safe and
                     vuln)'\"")
->>>>>>> 9717fc66
 ```
 
 The format is `rustscan -b 500 -T 1500 192.168.0.1` to scan 192.168.0.1 with 500 batch size with a timeout of 1500ms. The timeout is how long RustScan waits for a response until it assumes the port is closed.
