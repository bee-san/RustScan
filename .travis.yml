--- conflicted
+++ resolved
@@ -21,10 +21,6 @@
   - beta
 jobs:
   allow_failures:
-<<<<<<< HEAD
-=======
-    - rust: nightly
->>>>>>> 484cf023
     - os: osx
   fast_finish: true
 
@@ -36,7 +32,7 @@
 
 # automatic deployment to cargo on release
 # deploy:
-<<<<<<< HEAD
+
 #   provider: releases
 #   api_key: "GITHUB OAUTH TOKEN"
 #   file: "FILE TO UPLOAD"
@@ -48,14 +44,14 @@
 #   - wget https://raw.githubusercontent.com/DiscordHooks/travis-ci-discord-webhook/master/send.sh
 #   - chmod +x send.sh
 #   - ./send.sh success $WEBHOOK_URL
-=======
+
         # only deploy on master branch
         # on:
                 # branch: master
         # provider: cargo
         # token: $crates 
 
->>>>>>> 484cf023
+
 after_failure:
   - wget https://raw.githubusercontent.com/DiscordHooks/travis-ci-discord-webhook/master/send.sh
   - chmod +x send.sh
