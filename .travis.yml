language: rust
os:
<<<<<<< HEAD
- linux
- osx
=======
  - linux
  - osx
  - windows

>>>>>>> 9717fc66
arch:
- amd64
- arm64
services:
- docker
before_install:
- rustup component add rustfmt
rust:
- stable
- beta
jobs:
  fast_finish: true
script:
- cargo build
- cargo test
- cargo fmt -- --check
after_failure:
- wget https://raw.githubusercontent.com/DiscordHooks/travis-ci-discord-webhook/master/send.sh
- chmod +x send.sh
- "./send.sh failure $WEBHOOK_URL"
after_success: |
  if [ -n "${GITHUB_TOKEN}" ]; then
    [ "${TRAVIS_BRANCH} " = master ] &&
    [ "${TRAVIS_PULL_REQUEST}" = false ] &&
    cargo doc &&
    echo "<meta http-equiv=refresh content=0;url=rustscan/index.html>" > target/doc/index.html &&
    sudo pip install ghp-import &&
    ghp-import -n target/doc &&
    git push -fq https://${GITHUB_TOKEN}@github.com/${TRAVIS_REPO_SLUG}.git gh-pages
  fi
env:
  global:
    secure: Gf24LG7Hr3Q0drWyPrvISTL35Z57DxdS/wIOo7v+ZdauzY3Qjvv3Lh4TY//C4sdN0g1CLj4yjg7LQOqF4XRdh2Qah7JZPv/i2B5uz9nwjTsoRzmmMWML9VtfT1u53nSFqsNeXbvpmoNG9rfMXcoiyd+Lv+EgniHphDEBlXvS9n9KMcpOi1F2x7bsH0EK37wQYKMTpCCd5TPUPdZou7BJNiZS3ikRLpTRFF7uIN4gYtRH9kU5uBSphWgnJ6eBm2ItzZcUPOgrjAoF4RkmZAzGG4idDh1Qkf3No3nZwT3U5NSk8h7owtJ4oADlRgYqYKCB4YcC9cAKCJgDsyMlKKMkEyagvw1seFnBLCY3ljsW4EklpVEZ0rVqZOx4pTkIaxIxytLTC9pHmdDSnhdhFknOcVAQQWjg+nAZfD07QUeAqUdr0i/vxQoZitvbNY0znzEarycE1waKvwlkiB4gt385U1CBfYldydnOnRKkdtLNrCLClu13HU0djmSXMhojQJhTuNxTHtZAf5fKcWIWwkVbNZ5MNKYjQh4rKufqW3o1iHphB8dfAGsDEPv0RQMtVbu6H4+clCouLkFlxHOIrrOJ5SXQ8cIATPhnJR7y4cSDdRaN0DRLRjeLAIKlbOGBtNuFC+BftocaTY5qN42aKAMqQcT30ycfiLuRVJNiQJ5pkto=<|MERGE_RESOLUTION|>--- conflicted
+++ resolved
@@ -1,14 +1,9 @@
 language: rust
 os:
-<<<<<<< HEAD
-- linux
-- osx
-=======
   - linux
   - osx
   - windows
 
->>>>>>> 9717fc66
 arch:
 - amd64
 - arm64
